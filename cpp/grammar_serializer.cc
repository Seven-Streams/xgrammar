--- conflicted
+++ resolved
@@ -128,13 +128,6 @@
 std::string GrammarPrinter::PrintBoolean(bool value) { return value ? "true" : "false"; }
 
 std::string GrammarPrinter::PrintTagDispatch(const GrammarExpr& grammar_expr) {
-<<<<<<< HEAD
-  std::string result = "TagDispatch(";
-  for (int i = 0; i < grammar_expr.data_len - 3; i += 2) {
-    result += "(" + PrintGrammarExpr(grammar_expr[i]) + ", " +
-              grammar_->GetRule(grammar_expr[i + 1]).name + ")";
-    if (i + 2 != grammar_expr.data_len - 3) {
-=======
   auto tag_dispatch = grammar_->GetTagDispatch(grammar_expr);
   std::string result = "TagDispatch(\n";
   std::string indent = "  ";
@@ -146,7 +139,6 @@
   for (int i = 0; i < static_cast<int>(tag_dispatch.stop_str.size()); ++i) {
     result += PrintString(tag_dispatch.stop_str[i]);
     if (i + 1 != static_cast<int>(tag_dispatch.stop_str.size())) {
->>>>>>> f195eb85
       result += ", ";
     }
   }
