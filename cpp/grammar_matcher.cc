/*!
 *  Copyright (c) 2024 by Contributors
 * \file xgrammar/grammar_matcher.cc
 * \brief This source file implement the matcher class, especially the logic related to LLM tokens,
 * like accepting tokens, leveraging the token mask cache to generate the mask, etc. matcher_base.cc
 * implements the basic matching algorithm from strings to grammar.
 */

#include <xgrammar/matcher.h>

#include <cstdint>
#include <vector>

#include "compiled_grammar_data_structure.h"
#include "earley_parser.h"
#include "grammar_data_structure.h"
#include "support/dynamic_bitset.h"
#include "support/encoding.h"
#include "support/int_set.h"
#include "support/logging.h"
#include "testing.h"

namespace xgrammar {

/******************* Tool functions for token mask *******************/
using RuleExprType = Grammar::Impl::RuleExprType;

int32_t GetBitmaskSize(int vocab_size) { return DynamicBitset::GetBufferSize(vocab_size); }

DLDataType GetBitmaskDLType() { return DLDataType{kDLInt, 32, 1}; }

int32_t* CheckAndGetBitmaskPtr(const DLTensor& token_bitmask, int vocab_size, int index) {
  XGRAMMAR_CHECK(token_bitmask.dtype.code == kDLInt && token_bitmask.dtype.bits == 32)
      << "The provied bitmask's dtype is not valid: should be int32";

  int32_t buffer_size = GetBitmaskSize(vocab_size);
  if (token_bitmask.ndim == 1) {
    XGRAMMAR_CHECK(token_bitmask.shape[0] == buffer_size)
        << "The provided bitmask's shape is not valid: should be (" << buffer_size << ", )";
    XGRAMMAR_CHECK(index == 0) << "The index should be 0 when the bitmask is 1D";
  } else {
    XGRAMMAR_CHECK(token_bitmask.ndim == 2)
        << "The provided bitmask's shape is not valid: should be (batch_size, " << buffer_size
        << ")";
    XGRAMMAR_CHECK(token_bitmask.shape[1] == buffer_size)
        << "The provided bitmask's shape is not valid: should be (batch_size, " << buffer_size
        << ")";
    XGRAMMAR_CHECK(index >= 0 && index < token_bitmask.shape[0])
        << "The provided index is out of bounds";
  }

  XGRAMMAR_CHECK(
      token_bitmask.device.device_type == kDLCPU ||
      token_bitmask.device.device_type == kDLCUDAHost ||
      token_bitmask.device.device_type == kDLROCMHost
  ) << "The provided bitmask's device is not valid: should be CPU";

  return reinterpret_cast<int32_t*>(token_bitmask.data) + index * buffer_size;
}

void _DebugGetMaskedTokensFromBitmask(
    std::vector<int>* rejected_tokens, const DLTensor& token_bitmask, int vocab_size, int index
) {
  int32_t* data_ptr = CheckAndGetBitmaskPtr(token_bitmask, vocab_size, index);
  DynamicBitset bitset(vocab_size, reinterpret_cast<uint32_t*>(data_ptr));
  rejected_tokens->clear();
  for (int i = bitset.FindFirstZero(); i != -1; i = bitset.FindNextZero(i)) {
    rejected_tokens->push_back(i);
  }
}

std::pair<bool, int> _IsSingleTokenBitmask(const DLTensor& bitmask, int vocab_size, int index) {
  int32_t* data_ptr = CheckAndGetBitmaskPtr(bitmask, vocab_size, index);
  DynamicBitset bitset(vocab_size, reinterpret_cast<uint32_t*>(data_ptr));
  if (bitset.Count() == 1) {
    return std::make_pair(true, bitset.FindFirstOne());
  } else {
    return std::make_pair(false, -1);
  }
}

void ApplyTokenBitmaskInplaceCPU(
    DLTensor* logits,
    const DLTensor& bitmask,
    int vocab_size,
    std::optional<std::vector<int>> indices
) {
  // Check device and dim
  XGRAMMAR_CHECK(
      logits->device.device_type == kDLCPU || logits->device.device_type == kDLCUDAHost ||
      logits->device.device_type == kDLROCMHost
  ) << "The provided logits's device is not valid: should be CPU";
  XGRAMMAR_CHECK(
      bitmask.device.device_type == kDLCPU || bitmask.device.device_type == kDLCUDAHost ||
      bitmask.device.device_type == kDLROCMHost
  ) << "The provided bitmask's device is not valid: should be CPU";
  XGRAMMAR_CHECK(logits->ndim == 2 || logits->ndim == 1)
      << "The provided logits's shape is not valid: should be 2D or 1D";
  XGRAMMAR_CHECK(bitmask.ndim == 2 || bitmask.ndim == 1)
      << "The provided bitmask's shape is not valid: should be 2D or 1D";

  // Check type
  XGRAMMAR_CHECK(
      logits->dtype.code == kDLFloat && logits->dtype.bits == 32 && logits->dtype.lanes == 1
  ) << "The provided logits's dtype is not valid: should be float32";
  XGRAMMAR_CHECK(
      bitmask.dtype.code == kDLInt && bitmask.dtype.bits == 32 && bitmask.dtype.lanes == 1
  ) << "The provided bitmask's dtype is not valid: should be int32";

  // Check shape
  std::pair<int, int> logits_shape =
      logits->ndim == 2
          ? std::make_pair(static_cast<int>(logits->shape[0]), static_cast<int>(logits->shape[1]))
          : std::make_pair(1, static_cast<int>(logits->shape[0]));
  std::pair<int, int> bitmask_shape =
      bitmask.ndim == 2
          ? std::make_pair(static_cast<int>(bitmask.shape[0]), static_cast<int>(bitmask.shape[1]))
          : std::make_pair(1, static_cast<int>(bitmask.shape[0]));

  XGRAMMAR_CHECK(
      vocab_size <= bitmask_shape.second * DynamicBitset::BITS_PER_BLOCK &&
      vocab_size <= logits_shape.second
  );

  if (!indices.has_value()) {
    XGRAMMAR_CHECK(logits_shape.first == bitmask_shape.first)
        << "When indices is not provided, the logits's batch size should be equal to the "
           "bitmask's batch size, but got "
        << logits_shape.first << " vs " << bitmask_shape.first;
  }

  // Apply mask
  if (indices.has_value()) {
    for (auto idx : indices.value()) {
      uint32_t* data_ptr = reinterpret_cast<uint32_t*>(bitmask.data) + idx * bitmask_shape.second;
      DynamicBitset bitset(vocab_size, data_ptr);
      auto logits_ptr = reinterpret_cast<float*>(logits->data) + idx * logits_shape.second;
      for (int i = bitset.FindFirstZero(); i != -1; i = bitset.FindNextZero(i)) {
        logits_ptr[i] = -std::numeric_limits<float>::infinity();
      }
    }
  } else {
    for (int idx = 0; idx < logits_shape.first; ++idx) {
      uint32_t* data_ptr = reinterpret_cast<uint32_t*>(bitmask.data) + idx * bitmask_shape.second;
      DynamicBitset bitset(vocab_size, data_ptr);
      auto logits_ptr = reinterpret_cast<float*>(logits->data) + idx * logits_shape.second;
      for (int i = bitset.FindFirstZero(); i != -1; i = bitset.FindNextZero(i)) {
        logits_ptr[i] = -std::numeric_limits<float>::infinity();
      }
    }
  }
}

/******************* Grammar Matcher with Adaptive Token Mask *******************/

/*
 * Note on the matching algorithm (this is the old description for the matching algorithm, please
 * refer to https://arxiv.org/pdf/2411.15100 for the latest description)
 *
 * Given a context-free grammar, we match the characters in a string one by one.
 *
 * We adopt a non-deterministic pushdown automata (NPDA) in matching. To be specific, we maintain
 * several stacks, each of which represents a possible path in the NPDA, and update the stacks
 * during matching.
 *
 * ## Stack Structure (see grammar_matcher_state.h)
 * The element of every stack is a StackElement object, referring a position in the grammar. If a
 * StackElement points to a RuleRef element (referring to another rule), the next element of the
 * stack will be a position in this rule. If a StackElement is a CharacterClass element, it will be
 * the last in the stack, meaning *the next* character to match.
 *
 * ## Matching Process (see grammar_matcher_base.h)
 * When accepting a new character and it is accepted by a stack, the last element of the stack will
 * be advanced to the next position in the grammar. If it gets to the end of the rule, several
 * elements at the end may be popped out, and the last element of the stack will be advanced.
 *
 * One stack may split since there may be multiple possible next positions. In this case, similar
 * stacks with different top elements will be added. When one stack cannot accept the new character,
 * it will be removed from the stacks.
 *
 * ## Storage of Stacks (see grammar_matcher_state.h)
 * Note these stacks form a tree structure as when splitting, the new stacks share the same prefix.
 * We store all StackElements as a tree, where every path from tree root to a node represents a
 * stack. To represent stack tops, we attach additional pointers pointing the stack top nodes.
 * Also, We maintain a history of the stack top pointers, so we can rollback to the previous
 * ParserState.
 *
 * All tree nodes are maintained by a buffer, and utilize reference counting to recycle. If a node
 * is neither pointed by a stack top pointer, not pointed by some child nodes, it will be freed.
 *
 * ## Example
 * ### Grammar
 * root ::= [a] R
 * R ::= [b] S [c] | [b] [c] T
 * S ::= "" | [c] [d]
 * T ::= [e]
 *
 * ### The previous step
 * Previous accepted string: ab
 * Previous stack tree:
 * A------
 * |  \   \
 * B   D<  E<
 * |
 * C<
 *
 * A: (rule root, choice 0, element 1)
 * B: (rule R, choice 0, element 1)
 * C: (rule S, choice 1, element 0)
 * D: (rule R, choice 0, element 2)
 * E: (rule R, choice 1, element 1)
 * < means the stack top pointers in the previous step.
 * The stacks in the previous step is: (A, B, C), (A, D), (A, E)
 *
 * ### The current step
 * Current accepted string: abc
 * Current stack tree:
 * A-----------------      G<<
 * |     \     \     \
 * B---   D<    E<    H
 * |   \              |
 * C<   F<<           I<<
 *
 * F: (rule S, choice 1, element 1)
 * G: (rule root, choice 0, element 2) (means the matching process has finished, and will be deleted
 * when the next char comes)
 * H: (rule R, choice 1, element 2)
 * I: (rule T, choice 0, element 0)
 * << means the stack top pointers in the current step.
 * The stacks in the current step is: (A, B, F), (A, H, I), (G,)
 *
 * ## Preprocess (see grammar_matcher_preproc.h)
 * We will store all information about tokens that needed in matching in a CompiledGrammar
 * object. Tokens are sorted by codepoint, allowing us to reuse the repeated prefixes between
 * different tokens.
 *
 * For a given position in a rule, if we only consider this rule and its sub-rules during matching,
 * without considering its parent rules (in actual matching, we also need to consider its parent
 * rules), we can already determine that some tokens are acceptable while others are definitely
 * rejected. Therefore, for a position in a rule, we can divide the token set into three categories:
 * - accepted_indices: If a token is accepted by this rule
 * - rejected_indices: If a token is rejected by this rule
 * - uncertain_indices: Whether it can be accepted depends on the information from the parent
 * level during actual matching. To be specific, If this token has a prefix that has not been
 * rejected and has reached the end of this rule, then it is possible for it to be further accepted
 * by the parent rule.
 *
 * During actual matching, we will directly accept or reject the tokens in accepted_indices and
 * rejected_indices, and only consider the tokens in uncertain_indices. That speeds up the matching
 * process.
 */

/* \brief The concrete implementation of GrammarMatcherNode. */
class GrammarMatcher::Impl : public EarleyParser {
 public:
  Impl(
      const CompiledGrammar& compiled_grammar,
      std::optional<std::vector<int>> override_stop_tokens = std::nullopt,
      bool terminate_without_stop_token = false,
      int max_rollback_tokens = 0
  )
      : EarleyParser(compiled_grammar->grammar, ParserState::GetInvalidState()),
        compiled_grammar_(compiled_grammar),
        tokenizer_info_(compiled_grammar->tokenizer_info),
        stop_token_ids_(override_stop_tokens.value_or(tokenizer_info_.GetStopTokenIds())),
        terminate_without_stop_token_(terminate_without_stop_token),
        max_rollback_tokens_(max_rollback_tokens),
        tmp_accepted_bitset_(tokenizer_info_.GetVocabSize()) {
    XGRAMMAR_CHECK(!override_stop_tokens.has_value() || !override_stop_tokens->empty())
        << "The override_stop_tokens should not be empty";
  }

  bool AcceptToken(int32_t token_id, bool debug_print = false);

  bool AcceptString(const std::string& input_str, bool debug_print = false);

  bool FillNextTokenBitmask(DLTensor* next_token_bitmask, int index, bool debug_print = false);

  std::string FindJumpForwardString();

  void Rollback(int num_tokens);

  bool IsTerminated() const;

  void Reset() { EarleyParser::Reset(); }

  int GetMaxRollbackTokens() const { return max_rollback_tokens_; }

  const std::vector<int>& GetStopTokenIds() const { return stop_token_ids_; }

  std::string _DebugPrintInternalState() const { return PrintStackState(); }

 private:
  using StoreType = AdaptiveTokenMask::StoreType;
  /*!
   * \brief If is_uncertain_saved is true, find the next token in uncertain_indices. Otherwise,
   * find the next token that is set to true in uncertain_tokens_bitset.
   * \param iterator_uncertain The helper iterator to iterate over uncertain_indices or
   * uncertain_tokens_bitset.
   * \returns The index of the next token, or -1 if no more token.
   */
  int GetNextUncertainToken(
      bool is_uncertain_saved,
      int* iterator_uncertain,
      const std::vector<int>& uncertain_indices,
      const std::vector<bool>& uncertain_tokens_bitset
  );

  /*! \brief Set the acceptable next token in next_token_bitmask. */
  void SetTokenBitmask(
      int32_t* bitmask_data_ptr,
      const DynamicBitset& accepted_bitset,
      const std::vector<int32_t>& rejected_indices,
      bool can_reach_end,
      bool allow_special_token = false
  );

  /*!
   * \brief Accept the stop token and terminates the matcher.
   * \returns Whether the stop token can be accepted.
   */
  bool AcceptStopToken();

  bool IsStopTokenAccepted() const;

  /*! \brief Check if the token bitmask is all-true. */
  bool IsTokenBitmaskAllTrue(int32_t* bitmask_data_ptr);

  std::string PrintBitmask(int32_t* bitmask_data_ptr, const TokenizerInfo& tokenizer_info);

  CompiledGrammar compiled_grammar_;
  TokenizerInfo tokenizer_info_;
  std::vector<int> stop_token_ids_;
  bool terminate_without_stop_token_;
  int max_rollback_tokens_;
  std::deque<int> token_length_history;

  // Temporary data for FillNextTokenBitmask. They are stored here to avoid repeated allocation.
  DynamicBitset tmp_accepted_bitset_;
  std::vector<int32_t> tmp_rejected_indices_;
  std::vector<int32_t> tmp_rejected_indices_delta_;
};

bool GrammarMatcher::Impl::AcceptStopToken() {
  if (terminate_without_stop_token_) {
    return false;
  }
  if (!IsCompleted()) {
    return false;
  }
  XGRAMMAR_DCHECK(!stop_token_is_accepted_);
  token_length_history.push_back(0);
  stop_token_is_accepted_ = true;
  return true;
}

bool GrammarMatcher::Impl::IsTerminated() const {
  if (terminate_without_stop_token_) {
    return IsCompleted();
  }
  return IsStopTokenAccepted();
}

bool GrammarMatcher::Impl::IsStopTokenAccepted() const { return stop_token_is_accepted_; }

// TODO(yixin): Polish verbose logging
bool GrammarMatcher::Impl::AcceptToken(int32_t token_id, bool debug_print) {
  if (IsStopTokenAccepted()) {
    XGRAMMAR_LOG(WARNING) << "The matcher has terminated after accepting the stop token, but is "
                          << "trying to accept new token with id " << token_id << ".";
    return false;
  }

  if (token_id < 0 || token_id >= tokenizer_info_.GetVocabSize()) {
    XGRAMMAR_LOG(WARNING) << "The token id " << token_id << " is out of range [0, "
                          << tokenizer_info_.GetVocabSize() << "). Rejecting the token.";
    return false;
  }

  if (debug_print) {
<<<<<<< HEAD
    std::string states_str;
    for (const auto& state : GetLatestScanableStates()) {
      states_str += "  " + state.ToString() + "\n";
    }
    XGRAMMAR_LOG(INFO) << "Accepting token id " << token_id << ", string: \""
                       << PrintAsEscapedUTF8(tokenizer_info_.GetDecodedVocab()[token_id])
                       << "\", current scannable states:\n"
                       << states_str;
=======
    XGRAMMAR_LOG(INFO) << "Accepting token #" << token_id << "<"
                       << PrintAsEscapedUTF8(tokenizer_info_.GetDecodedVocab()[token_id]) << ">";
>>>>>>> bfcfa3d3
  }
  // Handle the stop token
  if (std::find(stop_token_ids_.begin(), stop_token_ids_.end(), token_id) !=
      stop_token_ids_.end()) {
    bool accepted = AcceptStopToken();
    if (debug_print) {
      XGRAMMAR_LOG(INFO) << "The token is an end token. Is accepted: " << accepted;
    }
    return accepted;
  }

  const auto& special_token_ids = tokenizer_info_.GetSpecialTokenIds();
  if (std::find(special_token_ids.begin(), special_token_ids.end(), token_id) !=
      special_token_ids.end()) {
    XGRAMMAR_LOG(WARNING) << "GrammarMatcher cannot accept special token id " << token_id << ": "
                          << tokenizer_info_.GetDecodedVocab()[token_id]
                          << ". Rejecting the token.";
    return false;
  }

  const auto& token = tokenizer_info_.GetDecodedVocab()[token_id];
  int pos = 0;
  for (auto char_value : token) {
    if (!Advance(char_value)) {
      if (debug_print) {
        XGRAMMAR_LOG(INFO) << "Token #" << token_id << "<" << PrintAsEscapedUTF8(token)
                           << "> rejected at position " << pos << ", char "
                           << PrintAsEscapedUTF8(char_value);
      }
      PopLastStates(pos);
      return false;
    }
    ++pos;
  }
  token_length_history.push_back(token.size());
  if (static_cast<int>(token_length_history.size()) > max_rollback_tokens_) {
    token_length_history.pop_front();
  }
<<<<<<< HEAD
=======

  if (debug_print) {
    XGRAMMAR_LOG(INFO) << "Token #" << token_id << "<"
                       << PrintAsEscapedUTF8(tokenizer_info_.GetDecodedVocab()[token_id])
                       << "> accepted.";
  }
>>>>>>> bfcfa3d3
  return true;
}

bool GrammarMatcher::Impl::AcceptString(const std::string& input_str, bool debug_print) {
  if (IsStopTokenAccepted()) {
    XGRAMMAR_LOG(WARNING) << "The matcher has terminated after accepting the stop token, but is "
                          << "trying to accept new string \"" << PrintAsEscapedUTF8(input_str)
                          << "\".";
    return false;
  }

  int accepted_cnt = 0;
  for (auto char_value : input_str) {
    if (!Advance(char_value)) {
      if (debug_print) {
        XGRAMMAR_LOG(INFO) << "String \"" << PrintAsEscapedUTF8(input_str)
                           << "\" rejected at position " << accepted_cnt << ", char "
                           << PrintAsEscapedUTF8(char_value);
      }
      PopLastStates(accepted_cnt);
      return false;
    }
    ++accepted_cnt;
  }
  token_length_history.push_back(input_str.size());
  if (static_cast<int>(token_length_history.size()) > max_rollback_tokens_) {
    token_length_history.pop_front();
  }
  if (debug_print) {
<<<<<<< HEAD
    std::string states_str;
    for (const auto& state : GetLatestScanableStates()) {
      states_str += "  " + state.ToString() + "\n";
    }
    XGRAMMAR_LOG(INFO) << "String \"" << PrintAsEscapedUTF8(input_str)
                       << "\" is accepted. Current scannable states:\n"
                       << states_str;
=======
    XGRAMMAR_LOG(INFO) << "String \"" << PrintAsEscapedUTF8(input_str) << "\" accepted.";
>>>>>>> bfcfa3d3
  }
  return true;
}

std::string GrammarMatcher::Impl::PrintBitmask(
    int32_t* bitmask_data_ptr, const TokenizerInfo& tokenizer_info
) {
  constexpr int kMaxPrintTokens = 100;
  std::vector<int32_t> accepted_ids;
  std::vector<int32_t> rejected_ids;
  auto bitset =
      DynamicBitset(tokenizer_info.GetVocabSize(), reinterpret_cast<uint32_t*>(bitmask_data_ptr));
  for (int i = 0; i < tokenizer_info.GetVocabSize(); ++i) {
    if (bitset[i]) {
      accepted_ids.push_back(i);
    } else {
      rejected_ids.push_back(i);
    }
  }
  std::stringstream ss;
  ss << "TokenBitmask(num_tokens=" << tokenizer_info.GetVocabSize()
     << ", accepted_num=" << accepted_ids.size() << ", rejected_num=" << rejected_ids.size()
     << ",\naccepted_ids=" << PrintTokenByIds(accepted_ids, tokenizer_info, kMaxPrintTokens)
     << ",\nrejected_ids=" << PrintTokenByIds(rejected_ids, tokenizer_info, kMaxPrintTokens) << ")";
  return ss.str();
}

bool GrammarMatcher::Impl::IsTokenBitmaskAllTrue(int32_t* bitmask_data_ptr) {
  DynamicBitset next_token_bitset(
      tokenizer_info_.GetVocabSize(), reinterpret_cast<uint32_t*>(bitmask_data_ptr)
  );
  return next_token_bitset.All();
}

bool GrammarMatcher::Impl::FillNextTokenBitmask(
    DLTensor* next_token_bitmask, int index, bool debug_print
) {
  XGRAMMAR_CHECK(!IsStopTokenAccepted())
      << "GrammarMatcher has terminated after accepting the stop token, but is trying to "
         "find the next token mask";
  int32_t* bitmask_data_ptr =
      CheckAndGetBitmaskPtr(*next_token_bitmask, tokenizer_info_.GetVocabSize(), index);
  const auto& sorted_decoded_vocab = tokenizer_info_.GetSortedDecodedVocab();
  const auto& adaptive_token_mask_cache = compiled_grammar_->adaptive_token_mask_cache;
  // We need to have a copy, because scanable_state_history_ will be modified during the
  // FillNextTokenBitmask process, which can lead to undefined behavior.
  auto latest_states = GetLatestScanableStates();

  // We check all the latest states of the earley parser, and check all the masks of the leaf
  // states. The final accepted token set is the union of the accepted token sets of all leaf
  // states. The final rejected token set is the intersection of the rejected token sets of all leaf
  // states.

  // Note these indices store the indices in sorted_decoded_vocab, instead of the token ids.
  tmp_accepted_bitset_.Reset();
  // {-1} means the universal set, i.e. all tokens initially
  tmp_rejected_indices_.assign({-1});

  // If there is a leaf ParserState that is a tag dispatch, we allow special tokens to be accepted
  // because in function calling cases, only the part within the tag is constrained
  bool have_tag_dispatch = false;

  if (debug_print) {
    XGRAMMAR_LOG(INFO) << "FillNextTokenBitmask: index=" << index
                       << ", num of states=" << latest_states.size();
  }

  for (auto ParserState : latest_states) {
    auto cur_sequence = grammar_->GetRuleExpr(ParserState.sequence_id);
    XGRAMMAR_DCHECK(!(
        cur_sequence.type == RuleExprType::kRuleRef ||
        cur_sequence.type == RuleExprType::kChoices || cur_sequence.type == RuleExprType::kEmptyStr
    ));
    have_tag_dispatch = cur_sequence.type == RuleExprType::kTagDispatch;
    XGRAMMAR_DCHECK(have_tag_dispatch || cur_sequence.type == RuleExprType::kSequence);
    auto adaptive_token_mask_it = adaptive_token_mask_cache.find(ParserState);
    XGRAMMAR_CHECK(adaptive_token_mask_it != adaptive_token_mask_cache.end()) << ParserState;
    const auto& adaptive_token_mask = adaptive_token_mask_it->second;

    // For each ParserState, we will check every uncertain token and put them into the accepted or
    // rejected list.

    // Step 2. Update the accepted tokens in accepted_indices_delta, or the rejected tokens in
    // rejected_indices_delta.

    // If the accepted tokens are saved, it means it is likely to be smaller than the rejected
    // tokens, so we will just find the accepted tokens, and vice versa.

    tmp_rejected_indices_delta_.clear();

    // Examine only the current one ParserState
    PushOneStateToCheck(ParserState);

    const std::string* prev_token = nullptr;
    int prev_matched_size = 0;
    if (debug_print) {
      XGRAMMAR_LOG(INFO) << "The ParserState is " << ParserState << ", the mask is "
                         << adaptive_token_mask.Print(tokenizer_info_);
    }
    for (const auto& cur_token_idx : adaptive_token_mask.uncertain_indices) {
      const auto& cur_token = sorted_decoded_vocab[cur_token_idx].second;
      if (tmp_accepted_bitset_[sorted_decoded_vocab[cur_token_idx].first]) {
        continue;
      }
      bool accepted = true;

      // Step 2.1. Find the longest common prefix with the accepted part of the previous token.
      // We can reuse the previous matched size to avoid unnecessary matching.
      if (prev_token) {
        int lcp_len = std::mismatch(
                          cur_token.begin(), cur_token.end(), prev_token->begin(), prev_token->end()
                      )
                          .first -
                      cur_token.begin();
        if (lcp_len > prev_matched_size) {
          accepted = false;
        } else if (lcp_len < prev_matched_size) {
          PopLastStates(prev_matched_size - lcp_len);
        }
        prev_matched_size = std::min(prev_matched_size, lcp_len);
      }

      // Step 2.2. Find if the current token is accepted or rejected.
      if (accepted) {
        for (int j = prev_matched_size; j < static_cast<int>(cur_token.size()); ++j) {
          if (!Advance(cur_token[j])) {
            accepted = false;
            break;
          }
          prev_matched_size = j + 1;
        }
      }

      // Step 2.3. Push the result to the delta list.
      if (adaptive_token_mask.store_type == StoreType::kAcceptedBitset ||
          adaptive_token_mask.store_type == StoreType::kAccepted) {
        if (accepted) {
          tmp_accepted_bitset_.Set(sorted_decoded_vocab[cur_token_idx].first, true);
        }
      } else {
        if (!accepted) {
          tmp_rejected_indices_delta_.push_back(cur_token_idx);
        }
      }

      prev_token = &cur_token;
    }

    PopLastStates(prev_matched_size + 1);
    // Step 3. Update the accepted_indices or rejected_indices
    if (adaptive_token_mask.store_type == StoreType::kAcceptedBitset) {
      tmp_accepted_bitset_ |= adaptive_token_mask.accepted_bitset;
    } else if (adaptive_token_mask.store_type == StoreType::kAccepted) {
      for (auto idx : adaptive_token_mask.accepted_indices) {
        tmp_accepted_bitset_.Set(sorted_decoded_vocab[idx].first, true);
      }
    } else {
      // rejected_indices = Intersect(
      //     rejected_indices,
      //     adaptive_token_mask.rejected_indices + rejected_indices_delta)
      IntsetUnion(&tmp_rejected_indices_delta_, adaptive_token_mask.rejected_indices);
      IntsetIntersection(&tmp_rejected_indices_, tmp_rejected_indices_delta_);
    }
  }

  // Finally update the rejected_ids bitset
  bool can_reach_end = IsCompleted();
  SetTokenBitmask(
      bitmask_data_ptr,
      tmp_accepted_bitset_,
      tmp_rejected_indices_,
      can_reach_end,
      have_tag_dispatch
  );
  if (debug_print) {
    XGRAMMAR_LOG(INFO) << "Filled bitmask: " << PrintBitmask(bitmask_data_ptr, tokenizer_info_);
  }
  return !IsTokenBitmaskAllTrue(bitmask_data_ptr);
}

std::string GrammarMatcher::Impl::FindJumpForwardString() {
  XGRAMMAR_CHECK(!IsStopTokenAccepted())
      << "GrammarMatcher has terminated after accepting the stop token, but is trying to "
         "get the jump forward string";

  std::string result;
  int num_accepted_chars = 0;
  bool can_find_next_char = true;

  while (can_find_next_char) {
    const auto& states = scanable_state_history_[scanable_state_history_.size() - 1];

    // 1. Check that for every leaf ParserState, the next possible char is unique and the same
    // -1 means not found yet; 0~255 means the next char
    int next_char = -1;
    for (const auto& ParserState : states) {
      if (IsCompleted()) {
        can_find_next_char = false;
        break;
      }
      auto cur_sequence = grammar_->GetRuleExpr(ParserState.sequence_id);
      // We cannot deduce the next char for tag dispatch
      if (cur_sequence.type == RuleExprType::kTagDispatch) {
        can_find_next_char = false;
        break;
      }
      // The ParserState comes to the end of the grammar
      XGRAMMAR_DCHECK(ParserState.element_id != cur_sequence.size());
      XGRAMMAR_DCHECK(
          cur_sequence.type != RuleExprType::kChoices &&
          cur_sequence.type != RuleExprType::kEmptyStr
      );
      const auto& cur_element = grammar_->GetRuleExpr(cur_sequence[ParserState.element_id]);
      if (cur_element.type == RuleExprType::kByteString) {
        XGRAMMAR_DCHECK(ParserState.sub_element_id < cur_element.size());
        if (next_char == -1) {
          next_char = cur_element[ParserState.sub_element_id];
        } else if (next_char != cur_element[ParserState.sub_element_id]) {
          can_find_next_char = false;
          break;
        }
        continue;
      }
      if (cur_element.type == RuleExprType::kRuleRef) {
        continue;
      }

      XGRAMMAR_DCHECK(
          cur_element.type == RuleExprType::kCharacterClass ||
          cur_element.type == RuleExprType::kCharacterClassStar
      );
      if (ParserState.sub_element_id > 0 || cur_element.size() != 3 || cur_element[0] != 0 ||
          cur_element[1] != cur_element[2]) {
        can_find_next_char = false;
        break;
      } else if (next_char == -1) {
        next_char = cur_element[1];
      } else if (next_char != cur_element[1]) {
        can_find_next_char = false;
        break;
      }
    }

    if (next_char == -1) {
      can_find_next_char = false;
    }

    // 2. If found, accept the char and iterate to the next position
    if (can_find_next_char) {
      result += static_cast<uint8_t>(next_char);
      Advance(next_char);
      ++num_accepted_chars;
    }
  }

  // Rollback all chars accepted
  PopLastStates(num_accepted_chars);
  return result;
}

void GrammarMatcher::Impl::Rollback(int num_tokens) {
  XGRAMMAR_CHECK(num_tokens <= static_cast<int>(token_length_history.size()))
      << "Intended to rollback " << num_tokens << " tokens, but only the last "
      << token_length_history.size() << " steps of history are saved";
  while (num_tokens > 0) {
    int steps = token_length_history.back();
    PopLastStates(steps);
    token_length_history.pop_back();
    --num_tokens;
  }
}

void GrammarMatcher::Impl::SetTokenBitmask(
    int32_t* bitmask_data_ptr,
    const DynamicBitset& accepted_bitset,
    const std::vector<int32_t>& rejected_indices,
    bool can_reach_end,
    bool allow_special_token
) {
  // next_token_bitmask = set(all accepted tokens) =
  // 1. all_tokens - (rejected_ids / accepted_ids)
  //    (when rejected_ids != {-1}, i.e. rejected_ids is not the universal set)
  // 2. accepted_ids
  //    (otherwise, when rejected_ids is the universal set)
  DynamicBitset next_token_bitset(
      tokenizer_info_.GetVocabSize(), reinterpret_cast<uint32_t*>(bitmask_data_ptr)
  );
  const auto& sorted_decoded_vocab = tokenizer_info_.GetSortedDecodedVocab();

  if (rejected_indices.size() == 1 && rejected_indices[0] == -1) {
    // If rejected_indices is the universal set, the final accepted token set is just
    // accepted_indices
    next_token_bitset = accepted_bitset;

    if (allow_special_token) {
      for (int id : tokenizer_info_.GetSpecialTokenIds()) {
        next_token_bitset.Set(id, true);
      }
    }

    if (can_reach_end) {
      // add end tokens
      for (int id : stop_token_ids_) {
        next_token_bitset.Set(id, true);
      }
    }
  } else {
    // Otherwise, the final rejected token set is (rejected_indices \ accepted_indices)
    next_token_bitset.Set();

    for (auto i : rejected_indices) {
      auto id = sorted_decoded_vocab[i].first;
      if (!accepted_bitset[id]) {
        next_token_bitset.Set(id, false);
      }
    }
    if (!allow_special_token) {
      for (int id : tokenizer_info_.GetSpecialTokenIds()) {
        next_token_bitset.Set(id, false);
      }
    }
    if (!can_reach_end) {
      for (int id : stop_token_ids_) {
        next_token_bitset.Set(id, false);
      }
    }
  }
}

int GrammarMatcher::Impl::GetNextUncertainToken(
    bool is_uncertain_saved,
    int* iterator_uncertain,
    const std::vector<int>& uncertain_indices,
    const std::vector<bool>& uncertain_tokens_bitset
) {
  if (is_uncertain_saved) {
    ++*iterator_uncertain;
    if (*iterator_uncertain == static_cast<int>(uncertain_indices.size())) {
      return -1;
    }
    return uncertain_indices[*iterator_uncertain];
  } else {
    ++*iterator_uncertain;
    while (*iterator_uncertain < static_cast<int>(uncertain_tokens_bitset.size()) &&
           !uncertain_tokens_bitset[*iterator_uncertain]) {
      ++*iterator_uncertain;
    }
    if (*iterator_uncertain == static_cast<int>(uncertain_tokens_bitset.size())) {
      return -1;
    }
    return *iterator_uncertain;
  }
}

GrammarMatcher::GrammarMatcher(
    const CompiledGrammar& compiled_grammar,
    std::optional<std::vector<int>> override_stop_tokens,
    bool terminate_without_stop_token,
    int max_rollback_tokens
)
    : pimpl_(std::make_shared<GrammarMatcher::Impl>(
          compiled_grammar, override_stop_tokens, terminate_without_stop_token, max_rollback_tokens
      )) {}

bool GrammarMatcher::AcceptToken(int32_t token_id, bool debug_print) {
  return pimpl_->AcceptToken(token_id, debug_print);
}

bool GrammarMatcher::AcceptString(const std::string& input_str, bool debug_print) {
  return pimpl_->AcceptString(input_str, debug_print);
}

bool GrammarMatcher::FillNextTokenBitmask(
    DLTensor* next_token_bitmask, int index, bool debug_print
) {
  return pimpl_->FillNextTokenBitmask(next_token_bitmask, index, debug_print);
}

std::string GrammarMatcher::FindJumpForwardString() { return pimpl_->FindJumpForwardString(); }

void GrammarMatcher::Rollback(int num_tokens) { pimpl_->Rollback(num_tokens); }

bool GrammarMatcher::IsTerminated() const { return pimpl_->IsTerminated(); }

void GrammarMatcher::Reset() { pimpl_->Reset(); }

int GrammarMatcher::GetMaxRollbackTokens() const { return pimpl_->GetMaxRollbackTokens(); }

const std::vector<int>& GrammarMatcher::GetStopTokenIds() const {
  return pimpl_->GetStopTokenIds();
}

std::string GrammarMatcher::_DebugPrintInternalState() const {
  return pimpl_->_DebugPrintInternalState();
}

}  // namespace xgrammar<|MERGE_RESOLUTION|>--- conflicted
+++ resolved
@@ -378,7 +378,6 @@
   }
 
   if (debug_print) {
-<<<<<<< HEAD
     std::string states_str;
     for (const auto& state : GetLatestScanableStates()) {
       states_str += "  " + state.ToString() + "\n";
@@ -387,10 +386,6 @@
                        << PrintAsEscapedUTF8(tokenizer_info_.GetDecodedVocab()[token_id])
                        << "\", current scannable states:\n"
                        << states_str;
-=======
-    XGRAMMAR_LOG(INFO) << "Accepting token #" << token_id << "<"
-                       << PrintAsEscapedUTF8(tokenizer_info_.GetDecodedVocab()[token_id]) << ">";
->>>>>>> bfcfa3d3
   }
   // Handle the stop token
   if (std::find(stop_token_ids_.begin(), stop_token_ids_.end(), token_id) !=
@@ -429,15 +424,13 @@
   if (static_cast<int>(token_length_history.size()) > max_rollback_tokens_) {
     token_length_history.pop_front();
   }
-<<<<<<< HEAD
-=======
+
 
   if (debug_print) {
     XGRAMMAR_LOG(INFO) << "Token #" << token_id << "<"
                        << PrintAsEscapedUTF8(tokenizer_info_.GetDecodedVocab()[token_id])
                        << "> accepted.";
   }
->>>>>>> bfcfa3d3
   return true;
 }
 
@@ -467,7 +460,6 @@
     token_length_history.pop_front();
   }
   if (debug_print) {
-<<<<<<< HEAD
     std::string states_str;
     for (const auto& state : GetLatestScanableStates()) {
       states_str += "  " + state.ToString() + "\n";
@@ -475,9 +467,6 @@
     XGRAMMAR_LOG(INFO) << "String \"" << PrintAsEscapedUTF8(input_str)
                        << "\" is accepted. Current scannable states:\n"
                        << states_str;
-=======
-    XGRAMMAR_LOG(INFO) << "String \"" << PrintAsEscapedUTF8(input_str) << "\" accepted.";
->>>>>>> bfcfa3d3
   }
   return true;
 }
