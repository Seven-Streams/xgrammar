--- conflicted
+++ resolved
@@ -63,14 +63,6 @@
   static std::optional<FSMWithStartEnd> Build(const Grammar::Impl::TagDispatch& tag_dispatch);
 };
 
-<<<<<<< HEAD
-class WildcardFSMBuilder {
- public:
-  static FSMWithStartEnd Build(const std::vector<std::string>& end_strings);
-};
-
-=======
->>>>>>> f195eb85
 // stop token
 // eos string
 
