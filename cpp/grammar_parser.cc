--- conflicted
+++ resolved
@@ -977,56 +977,6 @@
     }
 
     tag_dispatch.tag_rule_pairs.push_back({tag_str_node->value, rule_id});
-<<<<<<< HEAD
-  }
-
-  tag_dispatch.stop_eos = true;
-
-  // stop_eos?
-  tag_dispatch.stop_eos = true;
-  // if (auto it = args.named_arguments.find("stop_eos"); it != args.named_arguments.end()) {
-  //   auto bool_node = std::get_if<MacroIR::BooleanNode>(it->second.get());
-  //   if (bool_node == nullptr) {
-  //     ReportParseError("stop_eos must be a boolean literal", delta_element);
-  //   }
-  //   tag_dispatch.stop_eos = bool_node->value;
-  // }
-
-  // stop_str
-  // if (auto it = args.named_arguments.find("stop_str"); it != args.named_arguments.end()) {
-  //   auto tuple_node = std::get_if<MacroIR::TupleNode>(it->second.get());
-  //   if (tuple_node == nullptr) {
-  //     ReportParseError("Stop strings must be a tuple", delta_element);
-  //   }
-
-  //   for (const auto& element : tuple_node->elements) {
-  //     auto stop_str_node = std::get_if<MacroIR::StringNode>(element.get());
-  //     if (stop_str_node == nullptr || stop_str_node->value.empty()) {
-  //       ReportParseError("Stop string must be a non-empty string literal", delta_element);
-  //     }
-  //     tag_dispatch.stop_str.push_back(stop_str_node->value);
-  //   }
-  // }
-
-  // loop_after_dispatch
-  tag_dispatch.loop_after_dispatch = true;
-  // if (auto it = args.named_arguments.find("loop_after_dispatch");
-  //     it != args.named_arguments.end()) {
-  //   auto bool_node = std::get_if<MacroIR::BooleanNode>(it->second.get());
-  //   if (bool_node == nullptr) {
-  //     ReportParseError("loop_after_dispatch must be a boolean literal", delta_element);
-  //   }
-  //   tag_dispatch.loop_after_dispatch = bool_node->value;
-  // }
-
-  // // Well formed check
-  // if (!tag_dispatch.stop_eos && tag_dispatch.stop_str.empty()) {
-  //   ReportParseError(
-  //       "The TagDispatch must have stop_eos=true or stop_str is not empty", delta_element
-  //   );
-  // }
-
-=======
   }
 
   // stop_eos
@@ -1073,7 +1023,6 @@
     );
   }
 
->>>>>>> f195eb85
   return builder_.AddTagDispatch(tag_dispatch);
 }
 
