--- conflicted
+++ resolved
@@ -362,22 +362,6 @@
 };
 
 /*!
-<<<<<<< HEAD
- * \brief Normalize the plus quantifier in the grammar.
- * rule ::= character_class rule | character_class
- * will be converted to
- * rule ::= character_class character_class*
- */
-class PlusNormalizer {
- public:
-  static Grammar Apply(const Grammar& grammar);
-};
-
-/*! \brief Inline the rules with only one sequence.*/
-class SingleRuleInliner {
- public:
-  static Grammar Apply(const Grammar& grammar);
-=======
  * \brief Hash the fsms in the grammar,
  * and get the new state ids of each fsm's states.
  */
@@ -445,7 +429,23 @@
         cache_;
   };
   CrossingCacheManagerImpl crossing_cache_manager_impl_;
->>>>>>> aa2dcae8
+};
+
+/*!
+ * \brief Normalize the plus quantifier in the grammar.
+ * rule ::= character_class rule | character_class
+ * will be converted to
+ * rule ::= character_class character_class*
+ */
+class PlusNormalizer {
+ public:
+  static Grammar Apply(const Grammar& grammar);
+};
+
+/*! \brief Inline the rules with only one sequence.*/
+class SingleRuleInliner {
+ public:
+  static Grammar Apply(const Grammar& grammar);
 };
 
 }  // namespace xgrammar
