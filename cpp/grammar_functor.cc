/*!
 *  Copyright (c) 2024 by Contributors
 * \file xgrammar/grammar_functor.cc
 */

#include "grammar_functor.h"

#include <xgrammar/xgrammar.h>

#include <algorithm>
#include <bitset>
#include <cassert>
#include <cstddef>
#include <cstdint>
#include <map>
#include <optional>
#include <queue>
#include <set>
#include <stack>
#include <tuple>
#include <unordered_set>
#include <utility>
#include <vector>

#include "compiled_grammar_impl.h"
#include "fsm.h"
#include "fsm_builder.h"
#include "grammar_builder.h"
#include "grammar_impl.h"
#include "support/encoding.h"
#include "support/logging.h"
#include "support/utils.h"
#include "xgrammar/grammar.h"

namespace xgrammar {

using GrammarExpr = Grammar::Impl::GrammarExpr;
using ExprType = Grammar::Impl::GrammarExprType;

/*************************** Impl of grammar functors ***************************/

/*!
 * \brief Eliminates single-element sequence or choice or character class in the grammar.
 * \example `A ::= choices("a")` --> `A ::= "a"` (the body is a string)
 * \example `A ::= sequence("a")` --> `A ::= "a"` (the body is a string)
 * \example `A ::= [a-a]` --> `A ::= "a"` (the body is a string)
 */
class SingleElementExprEliminator : public GrammarMutator {
 public:
  using GrammarMutator::Apply;
  using GrammarMutator::GrammarMutator;

 private:
  int32_t VisitSequence(const GrammarExpr& grammar_expr) final {
    std::vector<int32_t> sequence_ids;
    for (int32_t i : grammar_expr) {
      sequence_ids.push_back(VisitExpr(i));
    }
    if (sequence_ids.size() == 1) {
      return sequence_ids[0];
    }
    return builder_->AddSequence(sequence_ids);
  }

  int32_t VisitChoices(const GrammarExpr& grammar_expr) final {
    std::vector<int32_t> choice_ids;
    for (int32_t i : grammar_expr) {
      choice_ids.push_back(VisitExpr(i));
    }
    if (choice_ids.size() == 1) {
      return choice_ids[0];
    }
    return builder_->AddChoices(choice_ids);
  }

  int32_t VisitCharacterClass(const GrammarExpr& grammar_expr) final {
    if (grammar_expr.data_len == 3 && grammar_expr[0] == 0 && grammar_expr[1] == grammar_expr[2]) {
      std::string str = CharToUTF8(grammar_expr[1]);
      std::vector<int32_t> bytes;
      bytes.reserve(str.size());
      for (char c : str) {
        bytes.push_back(static_cast<int32_t>(c));
      }
      return builder_->AddByteString(bytes);
    }
    return builder_->AddGrammarExpr(grammar_expr);
  }
};

/*!
 * \brief Take a grammar from SingleElementExprEliminator and normalize the structure of the
 * grammar.
 *
 * \note The normalized form:
 * Each rule should be either:
 * - A sequence of choices, each choice is a sequence of elements. Elements can be a character
 *   class, a byte string, or a rule reference. Only the first choice can be an empty string,
 *   indicating the rule can be empty. E.g.
 *   `rule_name ::= ("" | (element1_1 element1_2 ...) | (element2_1 element2_2 ...) | ...)`
 * - A macro. Now only TagDispatch is supported.
 *
 * The lookahead assertion should be a sequence.
 *
 * New rules may be created to make every rule fit the normalized form.
 *
 * \example `A ::= ((a) (((b)) (c)) "")` -> `A ::= ((a b c))`
 * \example `A ::= (a | (b | (c | "")))` -> `A ::= ("" | (a) | (b) | (c))`
 * \example `A ::= (a | (b (c | d)))` -> `A ::= ((a) | (b A_1)), A_1 ::= ((c) | (d))`
 * \example `A ::= (a | TagDispatch((tag1, rule1)))` -> `A ::= ((a) | (A_1)), A_1 ::=
 * TagDispatch((tag1, rule1))`
 */
class StructureNormalizerSub : public GrammarMutator {
 public:
  using GrammarMutator::GrammarMutator;

  Grammar Apply(const Grammar& grammar) final {
    InitGrammar(grammar);
    InitBuilder();
    for (int i = 0; i < static_cast<int>(base_grammar_->NumRules()); ++i) {
      builder_->AddEmptyRule(base_grammar_->GetRule(i).name);
    }
    for (int i = 0; i < static_cast<int>(base_grammar_->NumRules()); ++i) {
      auto rule = base_grammar_->GetRule(i);
      auto grammar_expr = base_grammar_->GetGrammarExpr(rule.body_expr_id);
      cur_rule_name_ = rule.name;
      auto new_body_expr_id = VisitRuleBody(grammar_expr);
      builder_->UpdateRuleBody(i, new_body_expr_id);
      builder_->UpdateLookaheadAssertion(i, VisitLookaheadAssertion(rule.lookahead_assertion_id));
    }
    return builder_->Get(base_grammar_->GetRootRule().name);
  }

 private:
  int32_t VisitLookaheadAssertion(int32_t lookahead_assertion_id) final {
    if (lookahead_assertion_id == -1) {
      return -1;
    }
    auto assertion_expr = base_grammar_->GetGrammarExpr(lookahead_assertion_id);
    switch (assertion_expr.type) {
      case GrammarExprType::kSequence:
        return builder_->AddSequence(VisitSequence_(assertion_expr));
      case GrammarExprType::kChoices:
        XGRAMMAR_LOG(FATAL) << "Choices in lookahead assertion are not supported yet";
        XGRAMMAR_UNREACHABLE();
      case GrammarExprType::kEmptyStr:
        XGRAMMAR_LOG(FATAL) << "Empty string should not be in lookahead assertion";
        XGRAMMAR_UNREACHABLE();
      case GrammarExprType::kTagDispatch:
        XGRAMMAR_LOG(FATAL) << "TagDispatch should not be in lookahead assertion";
        XGRAMMAR_UNREACHABLE();
      case GrammarExprType::kByteString:
      case GrammarExprType::kCharacterClass:
      case GrammarExprType::kCharacterClassStar:
      case GrammarExprType::kRuleRef:
      case GrammarExprType::kRepeat:
        return builder_->AddSequence({builder_->AddGrammarExpr(assertion_expr)});
      default:
        XGRAMMAR_LOG(FATAL) << "Unexpected lookahead assertion type: "
                            << static_cast<int>(assertion_expr.type);
        XGRAMMAR_UNREACHABLE();
    }
  }

  /*! \brief Visit a GrammarExpr as a rule body. */
  int32_t VisitRuleBody(const GrammarExpr& grammar_expr) {
    switch (grammar_expr.type) {
      case GrammarExprType::kSequence:
        return builder_->AddChoices({builder_->AddSequence(VisitSequence_(grammar_expr))});
      case GrammarExprType::kChoices:
        return builder_->AddChoices(VisitChoices_(grammar_expr));
      case GrammarExprType::kEmptyStr:
        return builder_->AddChoices({builder_->AddEmptyStr()});
      case GrammarExprType::kByteString:
      case GrammarExprType::kCharacterClass:
      case GrammarExprType::kCharacterClassStar:
      case GrammarExprType::kRuleRef:
      case GrammarExprType::kRepeat:
        return builder_->AddChoices({builder_->AddSequence({builder_->AddGrammarExpr(grammar_expr)})
        });
      case GrammarExprType::kTagDispatch:
        return VisitTagDispatch(grammar_expr);
      default:
        XGRAMMAR_LOG(FATAL) << "Unexpected sequence type: " << static_cast<int>(grammar_expr.type);
        XGRAMMAR_UNREACHABLE();
    }
  }

  /*!
   * \brief Visit a GrammarExpr containing choices.
   * \returns A list of new choice GrammarExpr ids.
   */
  std::vector<int32_t> VisitChoices_(const GrammarExpr& grammar_expr) {
    std::vector<int32_t> new_choice_ids;
    bool found_empty = false;
    for (auto i : grammar_expr) {
      auto choice_expr = base_grammar_->GetGrammarExpr(i);
      switch (choice_expr.type) {
        case GrammarExprType::kSequence:
          VisitSequenceInChoices(choice_expr, &new_choice_ids, &found_empty);
          break;
        case GrammarExprType::kChoices:
          VisitChoicesInChoices(choice_expr, &new_choice_ids, &found_empty);
          break;
        case GrammarExprType::kEmptyStr:
          found_empty = true;
          break;
        case GrammarExprType::kByteString:
        case GrammarExprType::kCharacterClass:
        case GrammarExprType::kCharacterClassStar:
        case GrammarExprType::kRuleRef:
        case GrammarExprType::kRepeat:
          VisitElementInChoices(choice_expr, &new_choice_ids);
          break;
        case GrammarExprType::kTagDispatch: {
          auto tag_dispatch_expr_id = VisitTagDispatch(choice_expr);
          auto new_rule_id = builder_->AddRuleWithHint(cur_rule_name_, tag_dispatch_expr_id);
          auto new_sequence_id = builder_->AddSequence({builder_->AddRuleRef(new_rule_id)});
          new_choice_ids.push_back(new_sequence_id);
          break;
        }
        default:
          XGRAMMAR_LOG(FATAL) << "Unexpected choice type: " << static_cast<int>(choice_expr.type);
      }
    }
    if (found_empty) {
      new_choice_ids.insert(new_choice_ids.begin(), builder_->AddEmptyStr());
    }
    XGRAMMAR_ICHECK(new_choice_ids.size() >= 1);
    return new_choice_ids;
  }

  /*! \brief Visit a sequence GrammarExpr that is one of a list of choices. */
  void VisitSequenceInChoices(
      const GrammarExpr& grammar_expr, std::vector<int32_t>* new_choice_ids, bool* found_empty
  ) {
    auto sub_sequence_ids = VisitSequence_(grammar_expr);
    if (sub_sequence_ids.size() == 0) {
      *found_empty = true;
    } else {
      new_choice_ids->push_back(builder_->AddSequence(sub_sequence_ids));
    }
  }

  /*! \brief Visit a choice GrammarExpr that is one of a list of choices. */
  void VisitChoicesInChoices(
      const GrammarExpr& grammar_expr, std::vector<int32_t>* new_choice_ids, bool* found_empty
  ) {
    auto sub_choice_ids = VisitChoices_(grammar_expr);
    bool contains_empty =
        builder_->GetGrammarExpr(sub_choice_ids[0]).type == GrammarExprType::kEmptyStr;
    if (contains_empty) {
      *found_empty = true;
      new_choice_ids->insert(
          new_choice_ids->end(), sub_choice_ids.begin() + 1, sub_choice_ids.end()
      );
    } else {
      new_choice_ids->insert(new_choice_ids->end(), sub_choice_ids.begin(), sub_choice_ids.end());
    }
  }

  /*! \brief Visit an atom element GrammarExpr that is one of a list of choices. */
  void VisitElementInChoices(
      const GrammarExpr& grammar_expr, std::vector<int32_t>* new_choice_ids
  ) {
    auto sub_expr_id = builder_->AddGrammarExpr(grammar_expr);
    new_choice_ids->push_back(builder_->AddSequence({sub_expr_id}));
  }

  /*!
   * \brief Visit a GrammarExpr containing a sequence.
   * \returns A list of new sequence GrammarExpr ids.
   */
  std::vector<int32_t> VisitSequence_(const GrammarExpr& grammar_expr) {
    std::vector<int32_t> new_sequence_ids;
    for (auto i : grammar_expr) {
      auto element_expr = base_grammar_->GetGrammarExpr(i);
      switch (element_expr.type) {
        case GrammarExprType::kSequence:
          VisitSequenceInSequence(element_expr, &new_sequence_ids);
          break;
        case GrammarExprType::kChoices:
          VisitChoiceInSequence(element_expr, &new_sequence_ids);
          break;
        case GrammarExprType::kEmptyStr:
          break;
        case GrammarExprType::kByteString:
        case GrammarExprType::kCharacterClass:
        case GrammarExprType::kCharacterClassStar:
        case GrammarExprType::kRuleRef:
        case GrammarExprType::kRepeat:
          VisitElementInSequence(element_expr, &new_sequence_ids);
          break;
        case GrammarExprType::kTagDispatch: {
          auto tag_dispatch_expr_id = VisitTagDispatch(element_expr);
          auto new_rule_id = builder_->AddRuleWithHint(cur_rule_name_, tag_dispatch_expr_id);
          new_sequence_ids.push_back(builder_->AddRuleRef(new_rule_id));
          break;
        }
        default:
          XGRAMMAR_LOG(FATAL) << "Unexpected sequence type: "
                              << static_cast<int>(element_expr.type);
      }
    }
    return new_sequence_ids;
  }

  /*! \brief Visit a sequence GrammarExpr that is one element in another sequence. */
  void VisitSequenceInSequence(
      const GrammarExpr& grammar_expr, std::vector<int32_t>* new_sequence_ids
  ) {
    auto sub_sequence_ids = VisitSequence_(grammar_expr);
    new_sequence_ids->insert(
        new_sequence_ids->end(), sub_sequence_ids.begin(), sub_sequence_ids.end()
    );
  }

  /*! \brief Visit a choice GrammarExpr that is one element in a sequence. */
  void VisitChoiceInSequence(
      const GrammarExpr& grammar_expr, std::vector<int32_t>* new_sequence_ids
  ) {
    auto sub_choice_ids = VisitChoices_(grammar_expr);
    if (sub_choice_ids.size() == 1) {
      auto choice_element_expr = builder_->GetGrammarExpr(sub_choice_ids[0]);
      if (choice_element_expr.type != GrammarExprType::kEmptyStr) {
        new_sequence_ids->insert(
            new_sequence_ids->end(), choice_element_expr.begin(), choice_element_expr.end()
        );
      }
    } else {
      auto new_choice_id = builder_->AddChoices(sub_choice_ids);
      auto new_choice_rule_id = builder_->AddRuleWithHint(cur_rule_name_, new_choice_id);
      new_sequence_ids->push_back(builder_->AddRuleRef(new_choice_rule_id));
    }
  }

  /*! \brief Visit an atom element GrammarExpr that is in a sequence. */
  void VisitElementInSequence(
      const GrammarExpr& grammar_expr, std::vector<int32_t>* new_sequence_ids
  ) {
    new_sequence_ids->push_back(builder_->AddGrammarExpr(grammar_expr));
  }
};

class StructureNormalizerImpl : public GrammarMutator {
 public:
  using GrammarMutator::Apply;
  using GrammarMutator::GrammarMutator;

  Grammar Apply(const Grammar& grammar) final {
    auto grammar_new = SingleElementExprEliminator().Apply(grammar);
    return StructureNormalizerSub().Apply(grammar_new);
  }
};

class PlusNormalizerImpl : public GrammarMutator {
 public:
  using GrammarMutator::GrammarMutator;

  Grammar Apply(const Grammar& grammar) final {
    InitGrammar(grammar);
    InitBuilder(grammar);
    for (int i = 0; i < static_cast<int>(grammar->NumRules()); ++i) {
      NormalizePlusRule(i);
    }
    return builder_->Get(grammar->GetRootRuleId());
  }

  void NormalizePlusRule(int32_t rule_id) {
    const auto& rule = base_grammar_->GetRule(rule_id);
    const auto& expr = base_grammar_->GetGrammarExpr(rule.body_expr_id);

    // If the rule is not a choice, we don't need to normalize it.
    if (expr.type != GrammarExprType::kChoices) {
      return;
    }
    if (expr.size() != 2) {
      return;
    }

    const auto& first_choice_expr = base_grammar_->GetGrammarExpr(expr[0]);
    const auto& second_choice_expr = base_grammar_->GetGrammarExpr(expr[1]);

    // We only normalize the choice of two sequences.
    if (first_choice_expr.type != GrammarExprType::kSequence ||
        second_choice_expr.type != GrammarExprType::kSequence) {
      return;
    }

    // The two sequences should be in the form of:
    // character_class rule_ref_to_itself | character_class
    if (!((first_choice_expr.size() == 2 && second_choice_expr.size() == 1) ||
          (first_choice_expr.size() == 1 && second_choice_expr.size() == 2))) {
      return;
    }

    const auto& first_seq_first_expr = base_grammar_->GetGrammarExpr(first_choice_expr[0]);
    const auto& second_seq_first_expr = base_grammar_->GetGrammarExpr(second_choice_expr[0]);
    const auto& second_expr = (first_choice_expr.size() == 2)
                                  ? base_grammar_->GetGrammarExpr(first_choice_expr[1])
                                  : base_grammar_->GetGrammarExpr(second_choice_expr[1]);

    // The first expression of both sequences should be character class, and the second
    // expression should be a rule ref to itself.
    if (first_seq_first_expr.type != GrammarExprType::kCharacterClass ||
        second_seq_first_expr.type != GrammarExprType::kCharacterClass ||
        second_expr.type != GrammarExprType::kRuleRef || second_expr[0] != rule_id) {
      return;
    }

    // The two character classes should be the same.
    if (first_seq_first_expr.size() != second_seq_first_expr.size()) {
      return;
    }

    for (int i = 0; i < first_seq_first_expr.size(); ++i) {
      if (first_seq_first_expr[i] != second_seq_first_expr[i]) {
        return;
      }
    }

    // The rule can be normalized.
    int32_t char_class_expr_id = builder_->AddGrammarExpr(first_seq_first_expr);
    int32_t char_class_star_expr_id = builder_->AddGrammarExpr(GrammarExpr{
        GrammarExprType::kCharacterClassStar,
        first_seq_first_expr.data,
        first_seq_first_expr.data_len
    });
    std::vector<int32_t> new_sequence_expr_ids = {char_class_expr_id, char_class_star_expr_id};
    int32_t new_sequence_expr_id = builder_->AddGrammarExpr(GrammarExpr{
        GrammarExprType::kSequence,
        new_sequence_expr_ids.data(),
        static_cast<int>(new_sequence_expr_ids.size())
    });
    int32_t new_choice_expr_id =
        builder_->AddGrammarExpr(GrammarExpr{GrammarExprType::kChoices, &new_sequence_expr_id, 1});
    builder_->UpdateRuleBody(rule_id, new_choice_expr_id);
  }
};

class ByteStringFuserImpl : public GrammarMutator {
 public:
  using GrammarMutator::Apply;
  using GrammarMutator::GrammarMutator;

 private:
  /*!
   * \brief Visit a GrammarExpr containing a sequence.
   * \returns A list of new sequence GrammarExpr ids.
   */
  int32_t VisitSequence(const GrammarExpr& grammar_expr) final {
    std::vector<int32_t> new_sequence_ids;
    std::vector<int32_t> cur_byte_string;
    for (auto i : grammar_expr) {
      auto element_expr = base_grammar_->GetGrammarExpr(i);
      if (element_expr.type == GrammarExprType::kByteString) {
        cur_byte_string.insert(cur_byte_string.end(), element_expr.begin(), element_expr.end());
        continue;
      } else {
        if (!cur_byte_string.empty()) {
          new_sequence_ids.push_back(builder_->AddByteString(cur_byte_string));
          cur_byte_string.clear();
        }
        new_sequence_ids.push_back(builder_->AddGrammarExpr(element_expr));
      }
    }
    if (!cur_byte_string.empty()) {
      new_sequence_ids.push_back(builder_->AddByteString(cur_byte_string));
    }
    return builder_->AddSequence(new_sequence_ids);
  }
};

/*!
 * \brief Inline rules that can be inlined.
 *
 * Now we only inline rule references that:
 * 1. at the beginning of a sequence
 * 2. The rule should be a sequence of choices, cannot be empty, cannot refer to other rules
 */
class RuleInlinerImpl : public GrammarMutator {
 public:
  using GrammarMutator::Apply;
  using GrammarMutator::GrammarMutator;

 private:
  int32_t VisitChoices(const GrammarExpr& grammar_expr) final {
    std::vector<int32_t> new_choice_ids;
    for (int i : grammar_expr) {
      auto choice_expr = base_grammar_->GetGrammarExpr(i);
      if (choice_expr.type == GrammarExprType::kEmptyStr) {
        new_choice_ids.push_back(VisitExpr(i));
        continue;
      }
      XGRAMMAR_ICHECK(choice_expr.type == GrammarExprType::kSequence);
      auto first_element = base_grammar_->GetGrammarExpr(choice_expr[0]);
      if (first_element.type != GrammarExprType::kRuleRef) {
        new_choice_ids.push_back(VisitExpr(choice_expr));
        continue;
      }
      auto rule_ref_id = first_element[0];
      if (can_rule_be_inlined_.count(rule_ref_id) == 0) {
        can_rule_be_inlined_[rule_ref_id] = CheckIfRuleCanBeInlined(rule_ref_id);
      }
      if (!can_rule_be_inlined_[rule_ref_id]) {
        new_choice_ids.push_back(VisitExpr(choice_expr));
        continue;
      }

      // Do inlining
      std::vector<int32_t> other_elements;
      for (int i = 1; i < choice_expr.size(); ++i) {
        other_elements.push_back(VisitExpr(choice_expr[i]));
      }

      auto ref_rule = base_grammar_->GetRule(rule_ref_id);
      auto ref_grammar_expr = base_grammar_->GetGrammarExpr(ref_rule.body_expr_id);

      for (auto ref_choice_id : ref_grammar_expr) {
        auto ref_choice_expr = base_grammar_->GetGrammarExpr(ref_choice_id);
        XGRAMMAR_ICHECK(ref_choice_expr.type == GrammarExprType::kSequence);
        std::vector<int32_t> choice_to_add;
        for (auto ref_element_id : ref_choice_expr) {
          choice_to_add.push_back(VisitExpr(ref_element_id));
        }
        choice_to_add.insert(choice_to_add.end(), other_elements.begin(), other_elements.end());
        new_choice_ids.push_back(builder_->AddSequence(choice_to_add));
      }
    }
    return builder_->AddChoices(new_choice_ids);
  }

  /**
   * The rule should be: a sequence of choices, cannot be empty, cannot refer to other rules
   */
  bool CheckIfRuleCanBeInlined(int32_t rule_id) {
    auto rule = base_grammar_->GetRule(rule_id);
    auto grammar_expr = base_grammar_->GetGrammarExpr(rule.body_expr_id);
    if (grammar_expr.type != GrammarExprType::kChoices) {
      return false;
    }
    if (grammar_expr.size() == 0) {
      return false;
    }
    for (auto choice_id : grammar_expr) {
      auto choice_expr = base_grammar_->GetGrammarExpr(choice_id);
      if (choice_expr.type == GrammarExprType::kEmptyStr) {
        return false;
      }
      XGRAMMAR_ICHECK(choice_expr.type == GrammarExprType::kSequence);
      for (auto element_id : choice_expr) {
        auto element_expr = base_grammar_->GetGrammarExpr(element_id);
        if (element_expr.type == GrammarExprType::kRuleRef) {
          return false;
        }
      }
    }
    return true;
  }

  std::unordered_map<int32_t, bool> can_rule_be_inlined_;
};

class SingleRuleInlinerImpl : public GrammarMutator {
 public:
  using GrammarMutator::Apply;
  using GrammarMutator::GrammarMutator;

 private:
  int32_t VisitChoices(const GrammarExpr& grammar_expr) final {
    std::vector<int32_t> new_choice_ids;
    for (int i : grammar_expr) {
      auto choice_expr = base_grammar_->GetGrammarExpr(i);
      if (choice_expr.type == GrammarExprType::kEmptyStr) {
        new_choice_ids.push_back(VisitExpr(i));
        continue;
      }
      XGRAMMAR_ICHECK(choice_expr.type == GrammarExprType::kSequence);
      std::vector<int32_t> new_sequence_elements;
      for (const auto& element_id : choice_expr) {
        const auto& element = base_grammar_->GetGrammarExpr(element_id);
        if (element.type != GrammarExprType::kRuleRef) {
          new_sequence_elements.push_back(VisitExpr(element));
          continue;
        }

        auto rule_ref_id = element[0];
        if (can_rule_be_inlined_.count(rule_ref_id) == 0) {
          can_rule_be_inlined_[rule_ref_id] = CheckIfRuleCanBeInlined(rule_ref_id);
        }
        if (!can_rule_be_inlined_[rule_ref_id]) {
          new_sequence_elements.push_back(VisitExpr(element));
          continue;
        }

        auto ref_rule = base_grammar_->GetRule(rule_ref_id);
        auto ref_grammar_expr = base_grammar_->GetGrammarExpr(ref_rule.body_expr_id);

        for (auto ref_choice_id : ref_grammar_expr) {
          auto ref_choice_expr = base_grammar_->GetGrammarExpr(ref_choice_id);
          XGRAMMAR_ICHECK(ref_choice_expr.type == GrammarExprType::kSequence);
          for (auto ref_element_id : ref_choice_expr) {
            new_sequence_elements.push_back(VisitExpr(ref_element_id));
          }
        }
      }
      new_choice_ids.push_back(builder_->AddSequence(new_sequence_elements));
    }
    return builder_->AddChoices(new_choice_ids);
  }

  /**
   * The rule should be: a sequence of choices, cannot be empty, cannot refer to other rules
   */
  bool CheckIfRuleCanBeInlined(int32_t rule_id) {
    auto rule = base_grammar_->GetRule(rule_id);
    auto grammar_expr = base_grammar_->GetGrammarExpr(rule.body_expr_id);
    if (grammar_expr.type != GrammarExprType::kChoices) {
      return false;
    }
    if (grammar_expr.size() != 1) {
      return false;
    }
    for (auto choice_id : grammar_expr) {
      auto choice_expr = base_grammar_->GetGrammarExpr(choice_id);
      if (choice_expr.type == GrammarExprType::kEmptyStr) {
        return false;
      }
      XGRAMMAR_ICHECK(choice_expr.type == GrammarExprType::kSequence);
      for (auto element_id : choice_expr) {
        auto element_expr = base_grammar_->GetGrammarExpr(element_id);
        if (element_expr.type == GrammarExprType::kRuleRef) {
          return false;
        }
      }
    }
    return true;
  }

  std::unordered_map<int32_t, bool> can_rule_be_inlined_;
};

/*!
 * \brief Analyze all referenced rules or the main rule. Return a list of all referenced rule ids.
 * This is useful for dead code elimination.
 */
class UsedRulesAnalyzer : public GrammarVisitor<std::vector<int32_t>> {
 public:
  UsedRulesAnalyzer() = default;

  std::vector<int32_t> Apply(const Grammar& grammar) final {
    InitGrammar(grammar);

    std::set<int32_t> visited;

    std::queue<int32_t>().swap(visit_queue_);

    visit_queue_.push(base_grammar_->GetRootRuleId());
    while (!visit_queue_.empty()) {
      auto rule_id = visit_queue_.front();
      visit_queue_.pop();
      if (visited.count(rule_id)) {
        continue;
      }
      visited.insert(rule_id);
      auto rule = base_grammar_->GetRule(rule_id);
      VisitExpr(rule.body_expr_id);
      if (rule.lookahead_assertion_id != -1) {
        VisitExpr(rule.lookahead_assertion_id);
      }
    }

    return std::vector<int32_t>(visited.begin(), visited.end());
  }

  void VisitTagDispatch(const GrammarExpr& grammar_expr) {
    for (int i = 0; i < grammar_expr.size() - 3; i += 2) {
      visit_queue_.push(grammar_expr[i + 1]);
    }
  }

  void VisitRuleRef(const GrammarExpr& grammar_expr) { visit_queue_.push(grammar_expr[0]); }

  void VisitRepeat(const GrammarExpr& grammar_expr) { visit_queue_.push(grammar_expr[0]); }

 private:
  std::queue<int32_t> visit_queue_;
};

class DeadCodeEliminatorImpl : public GrammarMutator {
 public:
  using GrammarMutator::Apply;
  using GrammarMutator::GrammarMutator;

  Grammar Apply(const Grammar& grammar) final {
    InitGrammar(grammar);
    InitBuilder();
    auto used_rules = UsedRulesAnalyzer().Apply(grammar);
    rule_id_map_.clear();
    for (auto rule_id : used_rules) {
      rule_id_map_[rule_id] = builder_->AddEmptyRule(grammar->GetRule(rule_id).name);
    }
    for (auto rule_id : used_rules) {
      auto rule = grammar->GetRule(rule_id);
      auto new_body_expr_id = VisitExpr(rule.body_expr_id);
      builder_->UpdateRuleBody(rule_id_map_[rule_id], new_body_expr_id);
      builder_->UpdateLookaheadAssertion(
          rule_id_map_[rule_id], VisitLookaheadAssertion(rule.lookahead_assertion_id)
      );
    }
    XGRAMMAR_CHECK(rule_id_map_.count(grammar->GetRootRuleId()) > 0);
    return builder_->Get(rule_id_map_[grammar->GetRootRuleId()]);
  }

  int32_t VisitTagDispatch(const GrammarExpr& grammar_expr) final {
    Grammar::Impl::TagDispatch tag_dispatch = base_grammar_->GetTagDispatch(grammar_expr);
    for (auto& [tag, rule_id] : tag_dispatch.tag_rule_pairs) {
      XGRAMMAR_DCHECK(rule_id_map_.count(rule_id) > 0);
      rule_id = rule_id_map_[rule_id];
    }

    return builder_->AddTagDispatch(tag_dispatch);
  }

  int32_t VisitRuleRef(const GrammarExpr& grammar_expr) final {
    XGRAMMAR_DCHECK(rule_id_map_.count(grammar_expr[0]) > 0);
    auto new_rule_id = rule_id_map_[grammar_expr[0]];
    return builder_->AddRuleRef(new_rule_id);
  }

  int32_t VisitRepeat(const GrammarExpr& grammar_expr) final {
    XGRAMMAR_DCHECK(rule_id_map_.count(grammar_expr[0]) > 0);
    auto new_rule_id = rule_id_map_[grammar_expr[0]];
    return builder_->AddRepeat(new_rule_id, grammar_expr[1], grammar_expr[2]);
  }

 private:
  std::unordered_map<int32_t, int32_t> rule_id_map_;
};

class LookaheadAssertionAnalyzerImpl : public GrammarMutator {
 public:
  using GrammarMutator::GrammarMutator;

  Grammar Apply(const Grammar& grammar) final {
    InitGrammar(grammar);
    InitBuilder(grammar);
    auto root_rule = grammar->GetRootRule();
    auto root_grammar_expr = base_grammar_->GetGrammarExpr(root_rule.body_expr_id);
    if (root_grammar_expr.type == GrammarExprType::kTagDispatch) {
      return grammar;
    }
    for (int i = 0; i < static_cast<int>(grammar->NumRules()); ++i) {
      auto rule = grammar->GetRule(i);
      if (i == grammar->GetRootRuleId()) {
        continue;
      }
      if (rule.lookahead_assertion_id != -1) {
        builder_->UpdateLookaheadExact(i, IsExactLookaheadAssertion(i));
        continue;
      }
      auto look_head_assertion_id = DetectLookaheadAssertion(i);
      if (look_head_assertion_id != -1) {
        builder_->UpdateLookaheadAssertion(i, look_head_assertion_id);
        builder_->UpdateLookaheadExact(i);
      }
    }
    return builder_->Get(grammar->GetRootRuleId());
  }

  bool IsExactLookaheadAssertion(int32_t rule_id) {
    XGRAMMAR_DCHECK(base_grammar_->GetRule(rule_id).lookahead_assertion_id != -1);
    bool found = false;
    for (int i = 0; i < static_cast<int>(base_grammar_->NumRules()); ++i) {
      auto rule = base_grammar_->GetRule(i);
      auto grammar_expr = base_grammar_->GetGrammarExpr(rule.body_expr_id);
      if (grammar_expr.type == GrammarExprType::kTagDispatch) {
        for (int j = 1; j < grammar_expr.size() - 3; j += 2) {
          if (grammar_expr[j] == rule_id) {
            return false;
          }
        }
        continue;
      }
      XGRAMMAR_DCHECK(grammar_expr.type == GrammarExprType::kChoices);
      for (auto sequence_id : grammar_expr) {
        auto sequence_expr = base_grammar_->GetGrammarExpr(sequence_id);
        if (sequence_expr.type != GrammarExprType::kSequence) {
          continue;
        }
        auto last_element = base_grammar_->GetGrammarExpr(sequence_expr.end()[-1]);
        if (last_element.type == GrammarExprType::kRuleRef && last_element[0] == rule_id &&
            i != rule_id) {
          return false;
        }

        for (int j = 0; j < sequence_expr.size() - 1; ++j) {
          auto element_expr = base_grammar_->GetGrammarExpr(sequence_expr[j]);
          if (element_expr.type != GrammarExprType::kRuleRef || element_expr[0] != rule_id) {
            continue;
          }
          if (found) {
            return false;
          }
          found = true;
        }
      }
    }
    return found;
  }

  int32_t DetectLookaheadAssertion(int32_t rule_id) {
    std::vector<int32_t> found_sequence;  // Element ids
    bool found = false;
    for (int i = 0; i < static_cast<int>(base_grammar_->NumRules()); ++i) {
      auto rule = base_grammar_->GetRule(i);
      auto grammar_expr = base_grammar_->GetGrammarExpr(rule.body_expr_id);
      if (grammar_expr.type == GrammarExprType::kTagDispatch) {
        for (int j = 1; j < grammar_expr.size() - 3; j += 2) {
          if (grammar_expr[j] == rule_id) {
            return -1;
          }
        }
        continue;
      }
      XGRAMMAR_DCHECK(grammar_expr.type == GrammarExprType::kChoices);
      for (auto sequence_id : grammar_expr) {
        auto sequence_expr = base_grammar_->GetGrammarExpr(sequence_id);
        if (sequence_expr.type != GrammarExprType::kSequence) {
          continue;
        }
        auto last_element = base_grammar_->GetGrammarExpr(sequence_expr.end()[-1]);
        if (last_element.type == GrammarExprType::kRuleRef && last_element[0] == rule_id &&
            i != rule_id) {
          return -1;
        }

        for (int j = 0; j < sequence_expr.size() - 1; ++j) {
          auto element_expr = base_grammar_->GetGrammarExpr(sequence_expr[j]);
          if (element_expr.type != GrammarExprType::kRuleRef || element_expr[0] != rule_id) {
            continue;
          }
          if (found) {
            return -1;
          }
          found = true;
          for (int k = j + 1; k < sequence_expr.size(); ++k) {
            found_sequence.push_back(sequence_expr[k]);
          }
        }
      }
    }

    if (!found) {
      return -1;
    }
    return builder_->AddSequence(found_sequence);
  }
};

/*!
 * \brief A class that normalizes a grammar by applying a series of transformations.
 *
 * The normalizer applies the following transformations in order:
 * 1. SingleElementExprEliminator - Eliminates single element expressions
 * 2. NestedRuleUnwrapper - Unwraps nested rules
 * 3. ByteStringFuser - Fuses consecutive byte strings
 */
class GrammarNormalizerImpl : public GrammarMutator {
 public:
  GrammarNormalizerImpl() = default;

  Grammar Apply(const Grammar& grammar) final {
    std::vector<std::unique_ptr<GrammarMutator>> normalizer_mutators = GetNormalizerList();
    InitGrammar(grammar);
    for (auto& mutator : normalizer_mutators) {
      base_grammar_ = mutator->Apply(base_grammar_);
    }
    return base_grammar_;
  }

 private:
  // Return the list of all normalizers in the class. The normalizers are applied one by one.
  std::vector<std::unique_ptr<GrammarMutator>> GetNormalizerList() {
    std::vector<std::unique_ptr<GrammarMutator>> normalizer_mutators;
    normalizer_mutators.emplace_back(std::make_unique<StructureNormalizerImpl>());
    normalizer_mutators.emplace_back(std::make_unique<ByteStringFuserImpl>());
    normalizer_mutators.emplace_back(std::make_unique<PlusNormalizerImpl>());
    normalizer_mutators.emplace_back(std::make_unique<SingleRuleInlinerImpl>());
    normalizer_mutators.emplace_back(std::make_unique<RuleInlinerImpl>());
    normalizer_mutators.emplace_back(std::make_unique<DeadCodeEliminatorImpl>());
    normalizer_mutators.emplace_back(std::make_unique<LookaheadAssertionAnalyzerImpl>());
    return normalizer_mutators;
  }
};

/*!
 * \brief Base class for grammar mutators that add subgrammars.
 *
 * Provides functionality to visit a subgrammar and add its rules to the builder
 * while maintaining proper rule references and names.
 */
class SubGrammarAdderImpl : public GrammarMutator {
 public:
  SubGrammarAdderImpl() = default;

  /*!
   * \brief Visit a subgrammar and add the rules to the builder.
   * \param grammar The subgrammar to visit.
   * \return The new id of the root rule of this subgrammar.
   */
  int32_t ApplyWithBuilder(GrammarBuilder* builder, const Grammar& sub_grammar) {
    InitGrammar(sub_grammar);
    InitBuilder(builder);
    new_rule_ids_names.reserve(base_grammar_->NumRules());
    new_rule_ids_names.clear();
    for (int i = 0; i < static_cast<int>(base_grammar_->NumRules()); ++i) {
      auto new_name = builder_->GetNewRuleName(base_grammar_->GetRule(i).name);
      auto new_id = builder_->AddEmptyRule(new_name);
      new_rule_ids_names.emplace_back(new_id, new_name);
    }
    for (int i = 0; i < static_cast<int>(base_grammar_->NumRules()); ++i) {
      auto rule = base_grammar_->GetRule(i);
      cur_rule_name_ = new_rule_ids_names[i].second;
      auto new_body_expr_id = VisitExpr(rule.body_expr_id);
      builder_->UpdateRuleBody(new_rule_ids_names[i].first, new_body_expr_id);
      auto new_lookahead_assertion_id = VisitLookaheadAssertion(rule.lookahead_assertion_id);
      builder_->UpdateLookaheadAssertion(new_rule_ids_names[i].first, new_lookahead_assertion_id);
    }
    return new_rule_ids_names[base_grammar_->GetRootRuleId()].first;
  }

  int32_t VisitRuleRef(const GrammarExpr& grammar_expr) final {
    return builder_->AddRuleRef(new_rule_ids_names[grammar_expr[0]].first);
  }

  int32_t VisitRepeat(const GrammarExpr& grammar_expr) final {
    return builder_->AddRepeat(
        new_rule_ids_names[grammar_expr[0]].first, grammar_expr[1], grammar_expr[2]
    );
  }

  std::vector<std::pair<int32_t, std::string>> new_rule_ids_names;
};

/*!
 * \brief Implementation of grammar union operation.
 *
 * Creates a new grammar that accepts strings from any of the input grammars.
 * The resulting grammar has a new root rule that chooses between the root rules
 * of all input grammars.
 */
class GrammarUnionFunctorImpl : public GrammarMutator {
 public:
  GrammarUnionFunctorImpl() = default;

  Grammar Apply(const std::vector<Grammar>& grammars) {
    InitGrammar();
    InitBuilder();
    auto root_rule_id = builder_->AddEmptyRule("root");

    std::vector<int32_t> new_root_choices;
    new_root_choices.reserve(grammars.size());

    for (const auto& grammar : grammars) {
      auto new_root_id_for_grammar = SubGrammarAdderImpl().ApplyWithBuilder(builder_, grammar);
      auto new_rule_ref = builder_->AddRuleRef(new_root_id_for_grammar);
      auto new_rule_ref_seq = builder_->AddSequence({new_rule_ref});
      new_root_choices.push_back(new_rule_ref_seq);
    }

    builder_->UpdateRuleBody(root_rule_id, builder_->AddChoices(new_root_choices));
    return builder_->Get(root_rule_id);
  }

  // Avoid hiding the original Apply(const Grammar&)
  Grammar Apply(const Grammar& grammar) final {
    XGRAMMAR_LOG(FATAL) << "Should not be called";
    XGRAMMAR_UNREACHABLE();
  }
};

/*!
 * \brief Implementation of grammar concatenation operation.
 *
 * Creates a new grammar that accepts strings that are concatenations of strings
 * from the input grammars in order. The resulting grammar has a new root rule
 * that concatenates the root rules of all input grammars.
 */
class GrammarConcatFunctorImpl : public GrammarMutator {
 public:
  GrammarConcatFunctorImpl() = default;

  Grammar Apply(const std::vector<Grammar>& grammars) {
    InitGrammar();
    InitBuilder();
    auto root_rule_id = builder_->AddEmptyRule("root");

    std::vector<int32_t> new_root_sequence;
    new_root_sequence.reserve(grammars.size());

    for (const auto& grammar : grammars) {
      auto new_root_id_for_grammar = SubGrammarAdderImpl().ApplyWithBuilder(builder_, grammar);
      auto new_rule_ref = builder_->AddRuleRef(new_root_id_for_grammar);
      new_root_sequence.push_back(new_rule_ref);
    }

    auto new_root_seq = builder_->AddSequence(new_root_sequence);
    builder_->UpdateRuleBody(root_rule_id, builder_->AddChoices({new_root_seq}));

    return builder_->Get(root_rule_id);
  }

  // Avoid hiding the original Apply(const Grammar&)
  Grammar Apply(const Grammar& grammar) final {
    XGRAMMAR_LOG(FATAL) << "Should not be called";
    XGRAMMAR_UNREACHABLE();
  }
};

/*!
 * \brief Finds the rule reference graph of a grammar.
 *
 * The rule reference graph shows which rules reference which other rules.
 * The returned graph is inverted: it points from referee to referer.
 */
class RuleRefGraphFinder : public GrammarVisitor<std::vector<std::vector<int32_t>>> {
 public:
  RuleRefGraphFinder() = default;

  std::vector<std::vector<int32_t>> Apply(const Grammar& grammar) {
    InitGrammar(grammar);
    rule_visit_graph_ = std::vector<std::vector<int32_t>>(base_grammar_->NumRules());
    for (int i = 0; i < static_cast<int>(base_grammar_->NumRules()); ++i) {
      auto rule = base_grammar_->GetRule(i);
      auto grammar_expr = base_grammar_->GetGrammarExpr(rule.body_expr_id);
      cur_rule_id_ = i;
      VisitExpr(grammar_expr);
    }
    for (int i = 0; i < static_cast<int>(base_grammar_->NumRules()); ++i) {
      std::sort(rule_visit_graph_[i].begin(), rule_visit_graph_[i].end());
      auto end_it = std::unique(rule_visit_graph_[i].begin(), rule_visit_graph_[i].end());
      rule_visit_graph_[i].erase(end_it, rule_visit_graph_[i].end());
    }
    return std::move(rule_visit_graph_);
  }

 private:
  void VisitRuleRef(const GrammarExpr& grammar_expr) {
    rule_visit_graph_[grammar_expr[0]].push_back(cur_rule_id_);
  }

  void VisitRepeat(const GrammarExpr& grammar_expr) {
    rule_visit_graph_[grammar_expr[0]].push_back(cur_rule_id_);
  }

  void VisitTagDispatch(const GrammarExpr& grammar_expr) {
    for (int i = 1; i < grammar_expr.size() - 3; i += 2) {
      rule_visit_graph_[grammar_expr[i]].push_back(cur_rule_id_);
    }
  }

  // Inversed reference graph: pointing from referee to referer
  std::vector<std::vector<int32_t>> rule_visit_graph_;
  int32_t cur_rule_id_;
};

/*!
 * \brief Analyzes which rules in a grammar can match the empty string.
 */
class AllowEmptyRuleAnalyzerImpl : public GrammarVisitor<std::vector<int32_t>> {
 public:
  AllowEmptyRuleAnalyzerImpl() = default;

  std::vector<int32_t> Apply(const Grammar& grammar) final {
    InitGrammar(grammar);

    // Step 1: Find rules that explicitly allow empty string
    std::unordered_set<int32_t> empty_rule_id_set;
    FindExplicitEmptyRules(&empty_rule_id_set);

    // Step 2: Find rules that indirectly allow empty string. Using the Bellman-Ford algorithm
    // on the rule reference graph.
    std::vector<std::vector<int32_t>> rule_ref_graph = RuleRefGraphFinder().Apply(grammar);
    FindIndirectEmptyRules(&empty_rule_id_set, rule_ref_graph);

    auto result = std::vector<int32_t>(empty_rule_id_set.begin(), empty_rule_id_set.end());
    std::sort(result.begin(), result.end());
    return result;
  }

  void FindExplicitEmptyRules(std::unordered_set<int32_t>* empty_rule_id_set) {
    for (int i = 0; i < static_cast<int>(base_grammar_->NumRules()); ++i) {
      auto rule = base_grammar_->GetRule(i);
      auto grammar_expr = base_grammar_->GetGrammarExpr(rule.body_expr_id);
      if (grammar_expr.type == GrammarExprType::kTagDispatch) {
        continue;
      }

      XGRAMMAR_DCHECK(grammar_expr.type == GrammarExprType::kChoices);
      if (base_grammar_->GetGrammarExpr(grammar_expr[0]).type == GrammarExprType::kEmptyStr) {
        empty_rule_id_set->insert(i);
        continue;
      }

      for (auto seq_id : grammar_expr) {
        auto seq_expr = base_grammar_->GetGrammarExpr(seq_id);
        if (std::all_of(seq_expr.begin(), seq_expr.end(), [&](int32_t i) {
              return base_grammar_->GetGrammarExpr(i).type == GrammarExprType::kCharacterClassStar;
            })) {
          empty_rule_id_set->insert(i);
          break;
        }
      }
    }
  }

  bool SeqExprIsEpsilon(
      const GrammarExpr& seq_expr, const std::unordered_set<int32_t>& empty_rule_id_set
  ) {
    if (seq_expr.type == GrammarExprType::kEmptyStr) {
      return true;
    }
    XGRAMMAR_DCHECK(seq_expr.type == GrammarExprType::kSequence);

    return std::all_of(seq_expr.begin(), seq_expr.end(), [&](int32_t i) {
      auto element_expr = base_grammar_->GetGrammarExpr(i);
      return (element_expr.type == GrammarExprType::kRuleRef &&
              empty_rule_id_set.count(element_expr[0])) ||
             element_expr.type == GrammarExprType::kCharacterClassStar ||
             (element_expr.type == GrammarExprType::kRepeat &&
              (empty_rule_id_set.count(element_expr[0]) || element_expr[1] == 0));
    });
  }

  void FindIndirectEmptyRules(
      std::unordered_set<int32_t>* empty_rule_id_set,
      const std::vector<std::vector<int32_t>>& rule_ref_graph
  ) {
    std::queue<int32_t> queue;
    for (auto i : *empty_rule_id_set) {
      queue.push(i);
    }

    while (!queue.empty()) {
      auto rule_id = queue.front();
      queue.pop();
      XGRAMMAR_DCHECK(rule_id >= 0 && rule_id < static_cast<int>(rule_ref_graph.size()));
      for (auto referer_rule_id : rule_ref_graph[rule_id]) {
        if (empty_rule_id_set->count(referer_rule_id)) {
          continue;
        }
        auto rule = base_grammar_->GetRule(referer_rule_id);
        auto grammar_expr = base_grammar_->GetGrammarExpr(rule.body_expr_id);

        XGRAMMAR_DCHECK(grammar_expr.type != GrammarExprType::kTagDispatch)
            << "TagDispatch rules should already exist in empty_rule_id_set";

        bool is_epsilon = std::any_of(grammar_expr.begin(), grammar_expr.end(), [&](int32_t i) {
          auto seq_expr = base_grammar_->GetGrammarExpr(i);
          return SeqExprIsEpsilon(seq_expr, *empty_rule_id_set);
        });

        if (is_epsilon) {
          empty_rule_id_set->insert(referer_rule_id);
          queue.push(referer_rule_id);
        }
      }
    }
  }
};

class GrammarFSMBuilderImpl {
 public:
  const static uint32_t kMax1ByteUnicode = 0x7F;
  const static uint32_t kMin2BytesUnicode = 0xC080;
  const static uint32_t kMax2BytesUnicode = 0xDFBF;
  const static uint32_t kMin3BytesUnicode = 0xE08080;
  const static uint32_t kMax3BytesUnicode = 0xEFBFBF;
  const static uint32_t kMin4BytesUnicode = 0xF0808080;
  const static uint32_t kMax4BytesUnicode = 0xF7BFBFBF;

  void Apply(Grammar* grammar) {
    FSM complete_fsm;
    std::vector<std::optional<FSMWithStartEnd>> per_rule_fsms((*grammar)->NumRules());
    std::vector<int> state_mapping;

    for (int i = 0; i < (*grammar)->NumRules(); ++i) {
      auto rule = (*grammar)->GetRule(i);
      auto grammar_expr = (*grammar)->GetGrammarExpr(rule.body_expr_id);
      if (grammar_expr.type == Grammar::Impl::GrammarExprType::kTagDispatch) {
        auto rule_fsm = TagDispatch((*grammar)->GetTagDispatch(grammar_expr));
        XGRAMMAR_CHECK(rule_fsm.has_value()) << "Failed to build tag dispatch fsm for rule " << i;
        per_rule_fsms[i] = rule_fsm->AddToCompleteFSM(&complete_fsm, &state_mapping);
      } else {
        XGRAMMAR_DCHECK(grammar_expr.type == Grammar::Impl::GrammarExprType::kChoices);
        auto rule_fsm = Choices(grammar_expr, *grammar);
        if (rule_fsm.has_value()) {
          per_rule_fsms[i] = rule_fsm->AddToCompleteFSM(&complete_fsm, &state_mapping);
        }
      }
    }

    // Compress to compact fsm
    CompactFSM compact_complete_fsm = complete_fsm.ToCompact();
    std::vector<std::optional<CompactFSMWithStartEnd>> compact_per_rule_fsms((*grammar)->NumRules()
    );
    for (int i = 0; i < (*grammar)->NumRules(); ++i) {
      if (per_rule_fsms[i]) {
        compact_per_rule_fsms[i] = CompactFSMWithStartEnd(
            compact_complete_fsm, per_rule_fsms[i]->GetStart(), per_rule_fsms[i]->GetEnds()
        );
      }
    }

    (*grammar)->complete_fsm = std::move(compact_complete_fsm);
    (*grammar)->per_rule_fsms = std::move(compact_per_rule_fsms);
  }

  /* Basic Building functions.*/
  static FSMWithStartEnd RuleRef(const GrammarExpr& expr);
  static FSMWithStartEnd CharacterClass(const GrammarExpr& expr);
  static FSMWithStartEnd ByteString(const GrammarExpr& expr);
  static std::optional<FSMWithStartEnd> Sequence(const GrammarExpr& expr, const Grammar& grammar);
  static std::optional<FSMWithStartEnd> Choices(const GrammarExpr& expr, const Grammar& grammar);
  static std::optional<FSMWithStartEnd> TagDispatch(const Grammar::Impl::TagDispatch& tag_dispatch);
  static void AddCharacterRange(FSMWithStartEnd& fsm, int from, int to, uint32_t min, uint32_t max);
  /* Building tool funtions.*/
  static std::optional<FSMWithStartEnd> BuildTagDispatchWithEOSStop(
      const std::vector<std::pair<std::string, int>>& tag_dispatch_rules, bool loop_after_dispatch
  );
  static std::optional<FSMWithStartEnd> BuildTagDispatchWithStopString(
      const std::vector<std::pair<std::string, int>>& tag_dispatch_rules,
      const std::vector<std::string>& stop_strings,
      bool loop_after_dispatch
  );
  static FSMWithStartEnd BuildNegativeCharacterClass(const GrammarExpr& expr);
};

// This function will add a range [min, max] of characters to the FSM, and the length
// of the characters are the same.
void AddSameLengthCharacterRange(
    FSMWithStartEnd& fsm, int from, int to, uint32_t min, uint32_t max
) {
  uint8_t byte_min[4] = {
      static_cast<uint8_t>(min & 0xFF),
      static_cast<uint8_t>(min >> 8),
      static_cast<uint8_t>(min >> 16),
      static_cast<uint8_t>(min >> 24)
  };
  uint8_t byte_max[4] = {
      static_cast<uint8_t>(max & 0xFF),
      static_cast<uint8_t>(max >> 8),
      static_cast<uint8_t>(max >> 16),
      static_cast<uint8_t>(max >> 24)
  };

  // ASCII.
  if (byte_max[1] == 0) {
    fsm.GetFsm().AddEdge(from, to, byte_min[0], byte_max[0]);
    return;
  }

  if (byte_max[3] != 0) {
    // 4-byte unicode.
    if (byte_max[3] == byte_min[3]) {
      int tmp_state = fsm.AddState();
      fsm.GetFsm().AddEdge(from, tmp_state, byte_min[3], byte_max[3]);
      min = (min & 0x00FFFFFF);
      max = (max & 0x00FFFFFF);
      AddSameLengthCharacterRange(fsm, tmp_state, to, min, max);
      return;
    }
    if ((min & 0x00FFFFFF) != 0x808080) {
      int tmp_state_min = fsm.AddState();
      fsm.GetFsm().AddEdge(from, tmp_state_min, byte_min[3], byte_min[3]);
      AddSameLengthCharacterRange(fsm, tmp_state_min, to, (min & 0x00FFFFFF), 0x00BFBFBF);
    } else {
      byte_min[3]--;
    }
    if ((max & 0x00FFFFFF) != 0xBFBFBF) {
      int tmp_state_max = fsm.AddState();
      fsm.GetFsm().AddEdge(from, tmp_state_max, byte_max[3], byte_max[3]);
      AddSameLengthCharacterRange(fsm, tmp_state_max, to, 0x00808080, (max & 0x00FFFFFF));
    } else {
      byte_max[3]++;
    }
    if (byte_max[3] - byte_min[3] > 1) {
      int tmp_state_mid = fsm.AddState();
      // First byte.
      fsm.GetFsm().AddEdge(from, tmp_state_mid, byte_min[3] + 1, byte_max[3] - 1);
      int tmp_state_mid2 = fsm.AddState();
      // Second byte.
      fsm.GetFsm().AddEdge(tmp_state_mid, tmp_state_mid2, 0x80, 0xBF);
      int tmp_state_mid3 = fsm.AddState();
      // Third byte.
      fsm.GetFsm().AddEdge(tmp_state_mid2, tmp_state_mid3, 0x80, 0xBF);
      // Last byte.
      fsm.GetFsm().AddEdge(tmp_state_mid3, to, 0x80, 0xBF);
    }
    return;
  }
  if (byte_max[2] != 0) {
    // 3 byte unicode.
    if (byte_max[2] == byte_min[2]) {
      int tmp_state = fsm.AddState();
      fsm.GetFsm().AddEdge(from, tmp_state, byte_min[2], byte_max[2]);
      min = (min & 0x00FFFF);
      max = (max & 0x00FFFF);
      AddSameLengthCharacterRange(fsm, tmp_state, to, min, max);
      return;
    }
    if ((min & 0x00FFFF) != 0x8080) {
      int tmp_state_min = fsm.AddState();
      fsm.GetFsm().AddEdge(from, tmp_state_min, byte_min[2], byte_min[2]);
      AddSameLengthCharacterRange(fsm, tmp_state_min, to, (min & 0x00FFFF), 0x00BFBF);
    } else {
      byte_min[2]--;
    }
    if ((max & 0x00FFFF) != 0xBFBF) {
      int tmp_state_max = fsm.AddState();
      fsm.GetFsm().AddEdge(from, tmp_state_max, byte_max[2], byte_max[2]);
      AddSameLengthCharacterRange(fsm, tmp_state_max, to, 0x0080, (max & 0x00FFFF));
    } else {
      byte_max[2]++;
    }
    if (byte_max[2] - byte_min[2] > 1) {
      int tmp_state_mid = fsm.AddState();
      // First byte.
      fsm.GetFsm().AddEdge(from, tmp_state_mid, byte_min[2] + 1, byte_max[2] - 1);
      int tmp_state_mid2 = fsm.AddState();
      // Second byte.
      fsm.GetFsm().AddEdge(tmp_state_mid, tmp_state_mid2, 0x80, 0xBF);
      // Last byte.
      fsm.GetFsm().AddEdge(tmp_state_mid2, to, 0x80, 0xBF);
    }
    return;
  }

  // 2 byte unicode.
  if (byte_max[1] == byte_min[1]) {
    int tmp_state = fsm.AddState();
    fsm.GetFsm().AddEdge(from, tmp_state, byte_min[1], byte_max[1]);
    min = (min & 0x00FF);
    max = (max & 0x00FF);
    AddSameLengthCharacterRange(fsm, tmp_state, to, min, max);
    return;
  }
  if ((min & 0x00FF) != 0x80) {
    int tmp_state_min = fsm.AddState();
    fsm.GetFsm().AddEdge(from, tmp_state_min, byte_min[1], byte_min[1]);
    AddSameLengthCharacterRange(fsm, tmp_state_min, to, (min & 0x00FF), 0x00BF);
  } else {
    byte_min[1]--;
  }
  if ((max & 0x00FF) != 0xBF) {
    int tmp_state_max = fsm.AddState();
    fsm.GetFsm().AddEdge(from, tmp_state_max, byte_max[1], byte_max[1]);
    AddSameLengthCharacterRange(fsm, tmp_state_max, to, 0x0080, (max & 0x00FF));
  } else {
    byte_max[1]++;
  }
  if (byte_max[1] - byte_min[1] > 1) {
    int tmp_state_mid = fsm.AddState();
    // First byte.
    fsm.GetFsm().AddEdge(from, tmp_state_mid, byte_min[1] + 1, byte_max[1] - 1);
    fsm.GetFsm().AddEdge(tmp_state_mid, to, 0x80, 0xBF);
  }
  return;
}

// This function will add a range [min, max] of unicode characters to the FSM.
void GrammarFSMBuilderImpl::AddCharacterRange(
    FSMWithStartEnd& fsm, int from, int to, uint32_t min, uint32_t max
) {
  XGRAMMAR_CHECK(min <= max) << "Invalid character range: min (" << min << ") > max (" << max
                             << ")";
  // Ensure max and min are valid unicode value.
  if (max > kMax4BytesUnicode) {
    max = kMax4BytesUnicode;
  } else if (max > kMax3BytesUnicode) {
    if (max < kMin4BytesUnicode) {
      max = kMax3BytesUnicode;
    }
  } else if (max > kMax2BytesUnicode) {
    if (max < kMin3BytesUnicode) {
      max = kMax2BytesUnicode;
    }
  } else if (max < kMin2BytesUnicode && (max > kMax1ByteUnicode)) {
    max = kMax1ByteUnicode;
  }

  if (min > kMax4BytesUnicode) {
    min = kMax4BytesUnicode;
  } else if (min > kMax3BytesUnicode) {
    if (min < kMin4BytesUnicode) {
      min = kMin4BytesUnicode;
    }
  } else if (min > kMax2BytesUnicode) {
    if (min < kMin3BytesUnicode) {
      min = kMin3BytesUnicode;
    }
  } else if (min < kMin2BytesUnicode && (min > kMax1ByteUnicode)) {
    min = kMin2BytesUnicode;
  }

  // Step2. Divide the range into several ranges, which contain characters with different lengths.
  if (max <= kMax1ByteUnicode) {
    AddSameLengthCharacterRange(fsm, from, to, min, max);
    return;
  }
  if (max <= kMax2BytesUnicode) {
    if (min >= kMin2BytesUnicode) {
      AddSameLengthCharacterRange(fsm, from, to, min, max);
    } else {
      AddSameLengthCharacterRange(fsm, from, to, min, kMax1ByteUnicode);
      AddSameLengthCharacterRange(fsm, from, to, kMin2BytesUnicode, max);
    }
    return;
  }
  if (max <= kMax3BytesUnicode) {
    if (min >= kMin3BytesUnicode) {
      AddSameLengthCharacterRange(fsm, from, to, min, max);
    } else if (min >= kMin2BytesUnicode) {
      AddSameLengthCharacterRange(fsm, from, to, min, kMax2BytesUnicode);
      AddSameLengthCharacterRange(fsm, from, to, kMin3BytesUnicode, max);
    } else {
      AddSameLengthCharacterRange(fsm, from, to, min, kMax1ByteUnicode);
      AddSameLengthCharacterRange(fsm, from, to, kMin2BytesUnicode, kMax2BytesUnicode);
      AddSameLengthCharacterRange(fsm, from, to, kMin3BytesUnicode, max);
    }
    return;
  }
  XGRAMMAR_CHECK(max <= kMax4BytesUnicode);
  if (min >= kMin4BytesUnicode) {
    AddSameLengthCharacterRange(fsm, from, to, min, max);
  } else if (min >= kMin3BytesUnicode) {
    AddSameLengthCharacterRange(fsm, from, to, min, kMax3BytesUnicode);
    AddSameLengthCharacterRange(fsm, from, to, kMin4BytesUnicode, max);
  } else if (min >= kMin2BytesUnicode) {
    AddSameLengthCharacterRange(fsm, from, to, min, kMax2BytesUnicode);
    AddSameLengthCharacterRange(fsm, from, to, kMin3BytesUnicode, kMax3BytesUnicode);
    AddSameLengthCharacterRange(fsm, from, to, kMin4BytesUnicode, max);
  } else {
    AddSameLengthCharacterRange(fsm, from, to, min, kMax1ByteUnicode);
    AddSameLengthCharacterRange(fsm, from, to, kMin2BytesUnicode, kMax2BytesUnicode);
    AddSameLengthCharacterRange(fsm, from, to, kMin3BytesUnicode, kMax3BytesUnicode);
    AddSameLengthCharacterRange(fsm, from, to, kMin4BytesUnicode, max);
  }
  return;
}

FSMWithStartEnd GrammarFSMBuilderImpl::BuildNegativeCharacterClass(const GrammarExpr& expr) {
  XGRAMMAR_DCHECK(
      expr.type == ExprType::kCharacterClass || expr.type == ExprType::kCharacterClassStar
  );
  XGRAMMAR_DCHECK(expr[0]);  // Negative character class should be true.
  std::bitset<128> char_set;
  for (int i = 1; i < static_cast<int>(expr.size()); i += 2) {
    uint8_t byte_min = static_cast<uint8_t>(expr[i]);
    uint8_t byte_max = static_cast<uint8_t>(expr[i + 1]);
    if (byte_max > 128) {
      XGRAMMAR_LOG(WARNING) << "Negative Character class contains byte greater than 127, "
                            << "clamping to 127.";
      byte_max = 127;
    }
    for (uint8_t j = byte_min; j <= byte_max; ++j) {
      char_set.set(j);
    }
  }

  // Construct the basic FSM.
  FSMWithStartEnd result_fsm;
  int start_state = result_fsm.AddState();
  bool is_star = expr.type == ExprType::kCharacterClassStar;
  result_fsm.SetStartState(start_state);
  int end_state = -1;
  if (is_star) {
    end_state = start_state;
  } else {
    end_state = result_fsm.AddState();
  }
  result_fsm.AddEndState(end_state);
  int left_bound = -1;
  for (int i = 0; i < 128; ++i) {
    if (!char_set[i]) {
      left_bound = i;
      int right_bound = i + 1;
      while (right_bound < 128 && !char_set[right_bound]) {
        right_bound++;
      }
      result_fsm.GetFsm().AddEdge(
          start_state,
          end_state,
          static_cast<uint8_t>(left_bound),
          static_cast<uint8_t>(right_bound - 1)
      );
      i = right_bound;
    }
  }
  AddCharacterRange(result_fsm, start_state, end_state, kMin2BytesUnicode, kMax4BytesUnicode);
  return result_fsm;
}

FSMWithStartEnd GrammarFSMBuilderImpl::CharacterClass(const GrammarExpr& expr) {
  bool is_negative = expr[0];
  FSMWithStartEnd result_fsm;
  if (is_negative) {
    result_fsm = BuildNegativeCharacterClass(expr);
    return result_fsm;
  }
  int start_state = result_fsm.AddState();
  result_fsm.SetStartState(start_state);
  bool is_star = expr.type == ExprType::kCharacterClassStar;
  int end_state = -1;
  if (is_star) {
    end_state = start_state;
  } else {
    end_state = result_fsm.AddState();
  }
  result_fsm.AddEndState(end_state);
  for (int i = 1; i < static_cast<int>(expr.size()); i += 2) {
    uint8_t byte_min = static_cast<uint8_t>(expr[i]);
    uint8_t byte_max = static_cast<uint8_t>(expr[i + 1]);
    result_fsm.GetFsm().AddEdge(start_state, end_state, byte_min, byte_max);
  }
  return result_fsm;
}

std::optional<FSMWithStartEnd> GrammarFSMBuilderImpl::Sequence(
    const GrammarExpr& expr, const Grammar& grammar
) {
  std::vector<FSMWithStartEnd> fsm_lists;

  // Build the fsm of sub-expressions.
  for (const auto& sequence_id : expr) {
    const auto& sequence_expr = grammar->GetGrammarExpr(sequence_id);
    switch (sequence_expr.type) {
      case (ExprType::kByteString): {
        fsm_lists.push_back(ByteString(sequence_expr));
        break;
      }
      case (ExprType::kRuleRef): {
        fsm_lists.push_back(RuleRef(sequence_expr));
        break;
      }
      case (ExprType::kCharacterClass):
      case (ExprType::kCharacterClassStar): {
        fsm_lists.push_back(CharacterClass(sequence_expr));
        break;
      }
      default: {
        return std::nullopt;
      }
    }
  }

  // Check if the sequence is empty.
  if (fsm_lists.empty()) {
    FSMWithStartEnd empty_fsm;
    empty_fsm.AddState();
    empty_fsm.SetStartState(0);
    empty_fsm.AddEndState(0);
    return empty_fsm;
  }

  return FSMWithStartEnd::Concat(fsm_lists);
}

FSMWithStartEnd GrammarFSMBuilderImpl::RuleRef(const GrammarExpr& expr) {
  FSMWithStartEnd result_fsm;
  result_fsm.AddState();
  result_fsm.AddState();
  result_fsm.SetStartState(0);
  result_fsm.AddEndState(1);
  result_fsm.GetFsm().AddRuleEdge(0, 1, expr[0]);
  return result_fsm;
}

FSMWithStartEnd GrammarFSMBuilderImpl::ByteString(const GrammarExpr& expr) {
  XGRAMMAR_DCHECK(expr.type == ExprType::kByteString);
  FSMWithStartEnd result_fsm;
  int current_state = result_fsm.AddState();
  result_fsm.SetStartState(current_state);
  for (const auto& byte : expr) {
    int next_state = result_fsm.AddState();
    result_fsm.GetFsm().AddEdge(
        current_state, next_state, static_cast<uint8_t>(byte), static_cast<uint8_t>(byte)
    );
    current_state = next_state;
  }
  result_fsm.AddEndState(current_state);
  return result_fsm;
}

std::optional<FSMWithStartEnd> GrammarFSMBuilderImpl::Choices(
    const GrammarExpr& expr, const Grammar& grammar
) {
  XGRAMMAR_DCHECK(expr.type == ExprType::kChoices);
  std::vector<FSMWithStartEnd> fsm_list;
  bool nullable = false;
  for (const auto& choice_id : expr) {
    const auto& choice_expr = grammar->GetGrammarExpr(choice_id);
    // The choice expression should be either a sequence or an empty string.
    if (choice_expr.type == ExprType::kEmptyStr) {
      nullable = true;
      continue;
    }
    XGRAMMAR_DCHECK(choice_expr.type == ExprType::kSequence);
    auto fsm_result = Sequence(choice_expr, grammar);
    if (!fsm_result.has_value()) {
      return std::nullopt;
    }
    fsm_list.push_back(std::move(fsm_result.value()));
  }

  if (fsm_list.empty()) {
    // It's an empty rule.
    FSMWithStartEnd empty_fsm;
    empty_fsm.AddState();
    empty_fsm.SetStartState(0);
    empty_fsm.AddEndState(0);
    return empty_fsm;
  }
  if (nullable) {
    FSMWithStartEnd null_fsm;
    null_fsm.AddState();
    null_fsm.SetStartState(0);
    null_fsm.AddEndState(0);
    fsm_list.push_back(std::move(null_fsm));
  }

  auto result = FSMWithStartEnd::Union(fsm_list);
  result = result.SimplifyEpsilon();
  result = result.MergeEquivalentSuccessors();
  auto result_raw = result.MinimizeDFA();
  if (result_raw.IsOk()) {
    result = std::move(result_raw).Unwrap();
  }
  return result;
}

std::optional<FSMWithStartEnd> GrammarFSMBuilderImpl::BuildTagDispatchWithStopString(
    const std::vector<std::pair<std::string, int>>& tag_dispatch_rules,
    const std::vector<std::string>& stop_strings,
    bool loop_after_dispatch
) {
  XGRAMMAR_DCHECK(stop_strings.size() > 0);
  std::vector<std::string> tag_names;
  tag_names.reserve(tag_dispatch_rules.size());
  for (const auto& [tag_name, tag_id] : tag_dispatch_rules) {
    tag_names.push_back(tag_name);
  }
  for (const auto& stop_string : stop_strings) {
    tag_names.push_back(stop_string);
  }
  std::vector<int> trie_end_states;
  auto trie_result = TrieFSMBuilder::Build(tag_names, &trie_end_states, false, true);
  if (!trie_result.has_value()) {
    return std::nullopt;
  }
  auto trie_fsm = trie_result->GetFsm();
  auto start = trie_result->GetStart();
  std::unordered_set<int> old_ends;
  for (int end = 0; end < trie_result->NumStates(); end++) {
    if (trie_result->IsEndState(end)) {
      old_ends.insert(end);
    }
  }
  std::vector<bool> ends(trie_fsm.NumStates(), false);

  // The final end states are the end of each stop string.
  for (int i = static_cast<int>(tag_dispatch_rules.size());
       i < static_cast<int>(trie_end_states.size());
       i++) {
    ends[trie_end_states[i]] = true;
  }

  if (loop_after_dispatch) {
    for (int i = 0; i < static_cast<int>(tag_dispatch_rules.size()); i++) {
      trie_fsm.AddRuleEdge(trie_end_states[i], start, tag_dispatch_rules[i].second);
    }
  } else {
    // We should first build a new FSM that only contains the stop strings.
    tag_names.clear();
    for (const auto& stop_string : stop_strings) {
      tag_names.push_back(stop_string);
    }
    std::vector<int> stop_end_states;
    auto stop_trie_result = TrieFSMBuilder::Build(tag_names, nullptr, false, false);
    XGRAMMAR_DCHECK(stop_trie_result.has_value());
    auto stop_trie_fsm = stop_trie_result->GetFsm();
    auto stop_trie_start = stop_trie_result->GetStart();
    std::unordered_set<int> stop_trie_ends;
    for (int end = 0; end < stop_trie_result->NumStates(); end++) {
      if (stop_trie_result->IsEndState(end)) {
        stop_trie_ends.insert(end);
      }
    }

    std::vector<int> stop_trie_to_trie_map;
    trie_fsm.AddFSM(stop_trie_fsm, &stop_trie_to_trie_map);
    ends.resize(trie_fsm.NumStates(), false);
    int start_of_stop_trie = stop_trie_to_trie_map[stop_trie_start];
    for (auto state : stop_trie_ends) {
      ends[stop_trie_to_trie_map[state]] = true;
    }

    for (int i = 0; i < static_cast<int>(tag_dispatch_rules.size()); i++) {
      trie_fsm.AddRuleEdge(trie_end_states[i], start_of_stop_trie, tag_dispatch_rules[i].second);
    }
  }

  return FSMWithStartEnd(trie_fsm, start, ends);
}

std::optional<FSMWithStartEnd> GrammarFSMBuilderImpl::BuildTagDispatchWithEOSStop(
    const std::vector<std::pair<std::string, int>>& tag_dispatch_rules, bool loop_after_dispatch
) {
  std::vector<std::string> tag_names;
  tag_names.reserve(tag_dispatch_rules.size());
  for (const auto& [tag_name, tag_id] : tag_dispatch_rules) {
    tag_names.push_back(tag_name);
  }
  std::vector<int> end_states;
  auto trie_result = TrieFSMBuilder::Build(tag_names, &end_states, false, true);
  if (!trie_result.has_value()) {
    return std::nullopt;
  }
  auto trie_fsm = trie_result->GetFsm();
  auto start = trie_result->GetStart();
  std::unordered_set<int> old_ends;
  std::vector<bool> ends(trie_fsm.NumStates(), false);
  for (int end = 0; end < trie_result->NumStates(); end++) {
    if (trie_result->IsEndState(end)) {
      old_ends.insert(end);
    }
  }

  // The final end states are all but old_ends.
  for (int i = 0; i < trie_fsm.NumStates(); i++) {
    if (old_ends.count(i) == 0) {
      ends[i] = true;
    }
  }

  // Add rule ref edges
  for (int i = 0; i < static_cast<int>(tag_dispatch_rules.size()); i++) {
    int next_state;
    if (loop_after_dispatch) {
      next_state = start;
    } else {
      next_state = trie_fsm.AddState();
      ends.push_back(true);
    }
    trie_fsm.AddRuleEdge(end_states[i], next_state, tag_dispatch_rules[i].second);
  }

  return FSMWithStartEnd(trie_fsm, start, ends);
}

std::optional<FSMWithStartEnd> GrammarFSMBuilderImpl::TagDispatch(
    const Grammar::Impl::TagDispatch& tag_dispatch
) {
  if (tag_dispatch.stop_eos) {
    return BuildTagDispatchWithEOSStop(
        tag_dispatch.tag_rule_pairs, tag_dispatch.loop_after_dispatch
    );
  } else {
    return BuildTagDispatchWithStopString(
        tag_dispatch.tag_rule_pairs, tag_dispatch.stop_str, tag_dispatch.loop_after_dispatch
    );
  }
}

class RepetitionNormalizerImpl {
 public:
  void Apply(Grammar* grammar) {
    for (int i = 0; i < (*grammar)->NumGrammarExprs(); ++i) {
      auto expr = (*grammar)->GetGrammarExpr(i);
      if (expr.type != Grammar::Impl::GrammarExprType::kRepeat) {
        continue;
      }
      int repeat_rule_id = expr[0];
      grammar->ImplPtr()->GetRule(repeat_rule_id).is_exact_lookahead = true;
      if (std::binary_search(
              (*grammar)->allow_empty_rule_ids.begin(),
              (*grammar)->allow_empty_rule_ids.end(),
              repeat_rule_id
          )) {
        // The repeated rule can be empty, so we need to normalize it.
        expr.SetData(1, 0);  // Set min repeat to 0
      }
    }
  }
};
class GrammarFSMHasherImpl {
 public:
  void Apply(Grammar* grammar);

  static const int16_t kEndStateFlag = -0x200;
  static const int16_t kSelfRecursionFlag = -0x300;
  static const int16_t kSimpleCycleFlag = -0x400;

 private:
  Grammar* grammar_;
  std::vector<bool> visited_;
  std::vector<std::vector<int32_t>> ref_graph_from_referrer_to_referee_;
  std::vector<std::vector<int32_t>> ref_graph_from_referee_to_referrer_;
  std::vector<std::vector<FSMEdge>> sorted_edges_;

  /*!
   * \brief Get the hash value of a fsm, with a given grammar.
   */
  uint64_t HashFsm(int fsm_index);

  /*!
   * \brief Find a simple cycle in the reference graph, And hash the
   * fsms in the simple cycle.
   */
  bool FindSimpleCycle();

  /*!
   * \brief Hash the fsms in the simple cycle.
   */
  void HashSimpleCycle(const std::vector<int32_t>& simple_cycle);

  /*!
   * \brief Find a simple fsm that can be hashed. If it can't, it will
   * call FindSimpleCycle() and try to simplify the graph, and then try to
   * find a simple fsm again.
   */
  int32_t FindSimpleFsmCanBeHashed();
};

bool GrammarFSMHasherImpl::FindSimpleCycle() {
  // Try to find a simple cycle.
  std::vector<bool> not_simple_cycle = visited_;
  for (size_t i = 0; i < ref_graph_from_referee_to_referrer_.size(); i++) {
    if (not_simple_cycle[i]) {
      continue;
    }
    // Not a simple cycle if it has more than one referee.
    std::stack<int32_t> dfs_stack;
    std::vector<int32_t> simple_cycle;
    auto in_stack = std::vector<bool>(ref_graph_from_referee_to_referrer_.size(), false);
    dfs_stack.push(static_cast<int32_t>(i));
    int32_t current_fsm_index = i;
    in_stack[current_fsm_index] = true;
    while ((ref_graph_from_referrer_to_referee_[current_fsm_index].size() == 1) &&
           !not_simple_cycle[current_fsm_index]) {
      XGRAMMAR_CHECK(current_fsm_index != ref_graph_from_referrer_to_referee_[current_fsm_index][0])
          << "Self-recursion cycle found in the reference graph, which is not allowed.";
      not_simple_cycle[current_fsm_index] = true;
      current_fsm_index = ref_graph_from_referrer_to_referee_[current_fsm_index][0];
      if (in_stack[current_fsm_index]) {
        simple_cycle.push_back(current_fsm_index);
        while (dfs_stack.top() != current_fsm_index) {
          simple_cycle.push_back(dfs_stack.top());
          dfs_stack.pop();
        }
        // Found a simple cycle.
        break;
      } else {
        dfs_stack.push(current_fsm_index);
        in_stack[current_fsm_index] = true;
      }
    }
    if (!simple_cycle.empty()) {
      HashSimpleCycle(simple_cycle);
      return true;
    }
  }
  return false;
}

void GrammarFSMHasherImpl::HashSimpleCycle(const std::vector<int32_t>& simple_cycle) {
  // Initialize the cycle hash.
  for (const auto& cycle_id : simple_cycle) {
    visited_[cycle_id] = true;
    grammar_->ImplPtr()->per_rule_fsm_hashes[cycle_id] = kSimpleCycleFlag;
  }

  std::vector<int32_t> local_cycle_hash;
  local_cycle_hash.reserve(simple_cycle.size());
  for (const auto& cycle_id : simple_cycle) {
    local_cycle_hash.push_back(HashFsm(cycle_id));
  }
  for (int i = 1; i < static_cast<int>(local_cycle_hash.size()); i++) {
    std::vector<int32_t> local_cycle_hash_copy = local_cycle_hash;
    for (int j = 0; j < static_cast<int>(local_cycle_hash.size()); j++) {
      local_cycle_hash[j] = HashCombine64Bits(
          local_cycle_hash[j], local_cycle_hash_copy[(i + j) % local_cycle_hash.size()]
      );
    }
  }
  for (int i = 0; i < static_cast<int>(simple_cycle.size()); i++) {
    grammar_->ImplPtr()->per_rule_fsm_hashes[simple_cycle[i]] = local_cycle_hash[i];
    for (const auto& referer : ref_graph_from_referee_to_referrer_[simple_cycle[i]]) {
      ref_graph_from_referrer_to_referee_[referer].erase(std::find_if(
          ref_graph_from_referrer_to_referee_[referer].begin(),
          ref_graph_from_referrer_to_referee_[referer].end(),
          [&](int32_t rule_id) { return rule_id == simple_cycle[i]; }
      ));
    }
  }
}

int32_t GrammarFSMHasherImpl::FindSimpleFsmCanBeHashed() {
  bool possible_to_find = true;
  while (possible_to_find) {
    possible_to_find = false;
    for (size_t i = 0; i < ref_graph_from_referrer_to_referee_.size(); i++) {
      if (visited_[i]) {
        continue;
      }
      if (ref_graph_from_referrer_to_referee_[i].empty()) {
        return i;
      }
      if (ref_graph_from_referrer_to_referee_[i].size() == 1 &&
          ref_graph_from_referrer_to_referee_[i][0] == static_cast<int32_t>(i)) {
        // Self-recursion fsm.
        return static_cast<int32_t>(i);
      }
    }
    // Try to find a simple cycle. We must ensure there are not self-recursion cycles.
    possible_to_find = FindSimpleCycle();
  }
  return -1;
}

void GrammarFSMHasherImpl::Apply(Grammar* grammar) {
  grammar_ = grammar;
  grammar->ImplPtr()->per_rule_fsm_hashes =
      std::vector<std::optional<uint64_t>>((*grammar)->NumRules());
  grammar->ImplPtr()->per_rule_fsm_new_state_ids =
      std::vector<std::optional<std::vector<std::pair<int32_t, int32_t>>>>((*grammar)->NumRules());
  ref_graph_from_referee_to_referrer_.clear();
  ref_graph_from_referrer_to_referee_.clear();
  sorted_edges_.clear();
  visited_ = std::vector<bool>((*grammar)->NumRules(), false);

  // Get the reference graph.
  ref_graph_from_referee_to_referrer_ = RuleRefGraphFinder().Apply(*grammar);
  ref_graph_from_referrer_to_referee_ = std::vector<std::vector<int32_t>>((*grammar)->NumRules());
  for (int referee = 0; referee < static_cast<int>(ref_graph_from_referee_to_referrer_.size());
       ++referee) {
    for (int referer : ref_graph_from_referee_to_referrer_[referee]) {
      ref_graph_from_referrer_to_referee_[referer].push_back(referee);
    }
  }

  // Sort the edges.
  const auto& complete_fsm = grammar->ImplPtr()->complete_fsm;
  sorted_edges_.reserve(complete_fsm.NumStates());
  for (int i = 0; i < complete_fsm.NumStates(); i++) {
    const auto& edges = complete_fsm.GetEdges(i);
    sorted_edges_.emplace_back();
    sorted_edges_.back().reserve(edges.size());
    for (const auto& edge : edges) {
      sorted_edges_.back().emplace_back(edge);
    }
    std::sort(sorted_edges_.back().begin(), sorted_edges_.back().end());
  }

  // Disable non-fsms.
  for (size_t i = 0; i < grammar->ImplPtr()->per_rule_fsms.size(); i++) {
    if (!grammar->ImplPtr()->per_rule_fsms[i].has_value()) {
      visited_[i] = true;
    }
  }

  // Find the fsm which can be hashed: a terminal fsm, or a self-recursion fsm.
  auto current_operating_index = FindSimpleFsmCanBeHashed();
  while (current_operating_index != -1) {
    visited_[current_operating_index] = true;

    grammar->ImplPtr()->per_rule_fsm_hashes[current_operating_index] =
        HashFsm(current_operating_index);
    // Remove the fsm from the reference graph.
    for (const auto& referer : ref_graph_from_referee_to_referrer_[current_operating_index]) {
      ref_graph_from_referrer_to_referee_[referer].erase(std::find_if(
          ref_graph_from_referrer_to_referee_[referer].begin(),
          ref_graph_from_referrer_to_referee_[referer].end(),
          [&](int32_t rule_id) { return rule_id == current_operating_index; }
      ));
    }

    // Find if there are more fsms can be hashed.
    current_operating_index = FindSimpleFsmCanBeHashed();
  }
}

uint64_t GrammarFSMHasherImpl::HashFsm(int fsm_index) {
  uint64_t hash_result = 0;
  XGRAMMAR_DCHECK(fsm_index >= 0 && fsm_index < (*grammar_)->NumRules())
      << "Invalid fsm index: " << fsm_index << " num_rules: " << (*grammar_)->NumRules();
  const auto& fsm = grammar_->ImplPtr()->per_rule_fsms[fsm_index];
  XGRAMMAR_DCHECK(fsm.has_value());
  std::map<int32_t, int32_t> original_state_id_to_new_id;
  original_state_id_to_new_id[fsm->GetStart()] = 0;
  std::queue<int32_t> bfs_queue;
  std::set<std::pair<int32_t, int32_t>> hash_and_target;
  bfs_queue.push(fsm->GetStart());

  // Perform a bfs to hash all the edges.
  while (!bfs_queue.empty()) {
    const int& current_old_state_id = std::move(bfs_queue.front());
    const int& current_new_state_id = original_state_id_to_new_id[current_old_state_id];
    bfs_queue.pop();

    // Check if the current state is an end state.
    if (fsm->IsEndState(current_old_state_id)) {
      hash_result = HashCombine64Bits(
          hash_result, current_new_state_id, kEndStateFlag, kEndStateFlag, current_new_state_id
      );
    }

    // Hash the edges.

    // First, check the edges which are rule references. To keep consistent, we need to sort them
    // with hashes.
    for (const auto& edge : sorted_edges_[current_old_state_id]) {
      if (!edge.IsRuleRef()) {
        continue;
      }
      if (edge.GetRefRuleId() == fsm_index) {
        hash_and_target.insert({kSelfRecursionFlag, edge.target});
        continue;
      }
      XGRAMMAR_CHECK(grammar_->ImplPtr()->per_rule_fsm_hashes[edge.GetRefRuleId()].has_value());
      hash_and_target.insert(
          {grammar_->ImplPtr()->per_rule_fsm_hashes[edge.GetRefRuleId()].value(), edge.target}
      );
    }

    // Hash them.
    for (const auto& [hash, target] : hash_and_target) {
      if (original_state_id_to_new_id.find(target) == original_state_id_to_new_id.end()) {
        original_state_id_to_new_id[target] =
            static_cast<int32_t>(original_state_id_to_new_id.size());
        bfs_queue.push(target);
      }
      int32_t target_new_id = original_state_id_to_new_id[target];
      hash_result = HashCombine64Bits(hash_result, current_new_state_id, hash, target_new_id);
    }

    // Then, check the edges which are not rule references.
    for (const auto& edge : sorted_edges_[current_old_state_id]) {
      // Visit a new node.
      if (original_state_id_to_new_id.find(edge.target) == original_state_id_to_new_id.end()) {
        original_state_id_to_new_id[edge.target] =
            static_cast<int32_t>(original_state_id_to_new_id.size());
        bfs_queue.push(edge.target);
      }
      int32_t target_new_id = original_state_id_to_new_id[edge.target];
      if (edge.IsRuleRef()) {
        continue;
      }
      hash_result = HashCombine64Bits(
          hash_result,
          current_new_state_id,
          static_cast<int32_t>(edge.min),
          static_cast<int32_t>(edge.max),
          target_new_id
      );
    }
  }
  auto& id_mapping = grammar_->ImplPtr()->per_rule_fsm_new_state_ids[fsm_index];
  id_mapping = std::vector<std::pair<int32_t, int32_t>>(
      original_state_id_to_new_id.begin(), original_state_id_to_new_id.end()
  );
  return hash_result;
}

std::optional<AdaptiveTokenMask> CrossingCacheManager::CrossingCacheManagerImpl::GetCache(
    const uint64_t& fsm_hash, int32_t fsm_new_node_id, const uint64_t& tokenizer_hash
) {
  std::lock_guard<std::mutex> lock(mutex_);

  if (cache_.find(std::make_tuple(fsm_hash, fsm_new_node_id, tokenizer_hash)) == cache_.end()) {
    // The cache is not hit.
    return std::nullopt;
  }
  // Perform LRU.
  auto list_iterator = cache_[std::make_tuple(fsm_hash, fsm_new_node_id, tokenizer_hash)];
  cache_list_.splice(cache_list_.begin(), cache_list_, list_iterator);

  // Return the cached token mask.
  return cache_list_.front().second;
}

bool CrossingCacheManager::CrossingCacheManagerImpl::AddCache(
    const uint64_t& fsm_hash,
    int32_t fsm_new_node_id,
    const uint64_t& tokenizer_hash,
    const AdaptiveTokenMask& token_mask
) {
  std::lock_guard<std::mutex> lock(mutex_);
  if (cache_.find(std::make_tuple(fsm_hash, fsm_new_node_id, tokenizer_hash)) != cache_.end()) {
    // The cache already exists.
    return false;
  }
  // Add the new cache.
  cache_list_.emplace_front(
      std::make_pair(std::make_tuple(fsm_hash, fsm_new_node_id, tokenizer_hash), token_mask)
  );
  cache_[std::make_tuple(fsm_hash, fsm_new_node_id, tokenizer_hash)] = cache_list_.begin();

  // If the cache exceeds the maximum size, evict the least recently used item.
  if (cache_.size() > max_cache_size_) {
    auto last_cache_list_iterator = cache_list_.end();
    last_cache_list_iterator--;
    cache_.erase(last_cache_list_iterator->first);
    cache_list_.pop_back();
  }
  return true;
}

bool CrossingCacheManager::CrossingCacheManagerImpl::AddCache(
    const uint64_t& fsm_hash,
    int32_t fsm_new_node_id,
    const uint64_t& tokenizer_hash,
    AdaptiveTokenMask&& token_mask
) {
  std::lock_guard<std::mutex> lock(mutex_);
  if (cache_.find(std::make_tuple(fsm_hash, fsm_new_node_id, tokenizer_hash)) != cache_.end()) {
    // The cache already exists.
    return false;
  }
  // Add the new cache.
  cache_list_.emplace_front(std::make_pair(
      std::make_tuple(fsm_hash, fsm_new_node_id, tokenizer_hash), std::move(token_mask)
  ));
  cache_[std::make_tuple(fsm_hash, fsm_new_node_id, tokenizer_hash)] = cache_list_.begin();

  // If the cache exceeds the maximum size, evict the least recently used item.
  if (cache_.size() > max_cache_size_) {
    auto last_cache_list_iterator = cache_list_.end();
    last_cache_list_iterator--;
    cache_.erase(last_cache_list_iterator->first);
    cache_list_.pop_back();
  }
  return true;
}

void CrossingCacheManager::CrossingCacheManagerImpl::ClearCache() {
  std::lock_guard<std::mutex> lock(mutex_);
  cache_.clear();
  cache_list_.clear();
}

/*************************** Forward grammar functors to their impl ***************************/

Grammar GrammarNormalizer::Apply(const Grammar& grammar) {
  return GrammarNormalizerImpl().Apply(grammar);
}

Grammar GrammarUnionFunctor::Apply(const std::vector<Grammar>& grammars) {
  return GrammarUnionFunctorImpl().Apply(grammars);
}

Grammar GrammarConcatFunctor::Apply(const std::vector<Grammar>& grammars) {
  return GrammarConcatFunctorImpl().Apply(grammars);
}

std::vector<int32_t> AllowEmptyRuleAnalyzer::Apply(const Grammar& grammar) {
  return AllowEmptyRuleAnalyzerImpl().Apply(grammar);
}

Grammar RuleInliner::Apply(const Grammar& grammar) { return RuleInlinerImpl().Apply(grammar); }

Grammar ByteStringFuser::Apply(const Grammar& grammar) {
  return ByteStringFuserImpl().Apply(grammar);
}

Grammar DeadCodeEliminator::Apply(const Grammar& grammar) {
  return DeadCodeEliminatorImpl().Apply(grammar);
}

Grammar StructureNormalizer::Apply(const Grammar& grammar) {
  return StructureNormalizerImpl().Apply(grammar);
}

Grammar LookaheadAssertionAnalyzer::Apply(const Grammar& grammar) {
  return LookaheadAssertionAnalyzerImpl().Apply(grammar);
}

int32_t SubGrammarAdder::Apply(GrammarBuilder* builder, const Grammar& sub_grammar) {
  return SubGrammarAdderImpl().ApplyWithBuilder(builder, sub_grammar);
}

void GrammarFSMBuilder::Apply(Grammar* grammar) { GrammarFSMBuilderImpl().Apply(grammar); }

void RepetitionNormalizer::Apply(Grammar* grammar) { RepetitionNormalizerImpl().Apply(grammar); }

FSMWithStartEnd GrammarFSMBuilder::RuleRef(const GrammarExpr& expr) {
  return GrammarFSMBuilderImpl::RuleRef(expr);
}

FSMWithStartEnd GrammarFSMBuilder::CharacterClass(const GrammarExpr& expr) {
  return GrammarFSMBuilderImpl::CharacterClass(expr);
}

FSMWithStartEnd GrammarFSMBuilder::ByteString(const GrammarExpr& expr) {
  return GrammarFSMBuilderImpl::ByteString(expr);
}

std::optional<FSMWithStartEnd> GrammarFSMBuilder::Sequence(
    const GrammarExpr& expr, const Grammar& grammar
) {
  return GrammarFSMBuilderImpl::Sequence(expr, grammar);
}

std::optional<FSMWithStartEnd> GrammarFSMBuilder::Choices(
    const GrammarExpr& expr, const Grammar& grammar
) {
  return GrammarFSMBuilderImpl::Choices(expr, grammar);
}

std::optional<FSMWithStartEnd> GrammarFSMBuilder::TagDispatch(
    const Grammar::Impl::TagDispatch& tag_dispatch
) {
  return GrammarFSMBuilderImpl::TagDispatch(tag_dispatch);
}

<<<<<<< HEAD
Grammar PlusNormalizer::Apply(const Grammar& grammar) {
  return PlusNormalizerImpl().Apply(grammar);
}

Grammar SingleRuleInliner::Apply(const Grammar& grammar) {
  return SingleRuleInlinerImpl().Apply(grammar);
=======
void GrammarFSMHasher::Apply(Grammar* grammar) { GrammarFSMHasherImpl().Apply(grammar); }

std::optional<AdaptiveTokenMask> CrossingCacheManager::GetCache(
    const uint64_t& fsm_hash, int32_t fsm_new_node_id, const uint64_t& tokenizer_hash
) {
  return crossing_cache_manager_impl_.GetCache(fsm_hash, fsm_new_node_id, tokenizer_hash);
}

bool CrossingCacheManager::AddCache(
    const uint64_t& fsm_hash,
    int32_t fsm_new_node_id,
    const uint64_t& tokenizer_hash,
    const AdaptiveTokenMask& token_mask
) {
  return crossing_cache_manager_impl_.AddCache(
      fsm_hash, fsm_new_node_id, tokenizer_hash, token_mask
  );
}

bool CrossingCacheManager::AddCache(
    const uint64_t& fsm_hash,
    int32_t fsm_new_node_id,
    const uint64_t& tokenizer_hash,
    AdaptiveTokenMask&& token_mask
) {
  return crossing_cache_manager_impl_.AddCache(
      fsm_hash, fsm_new_node_id, tokenizer_hash, std::move(token_mask)
  );
>>>>>>> aa2dcae8
}

}  // namespace xgrammar<|MERGE_RESOLUTION|>--- conflicted
+++ resolved
@@ -2223,14 +2223,6 @@
   return GrammarFSMBuilderImpl::TagDispatch(tag_dispatch);
 }
 
-<<<<<<< HEAD
-Grammar PlusNormalizer::Apply(const Grammar& grammar) {
-  return PlusNormalizerImpl().Apply(grammar);
-}
-
-Grammar SingleRuleInliner::Apply(const Grammar& grammar) {
-  return SingleRuleInlinerImpl().Apply(grammar);
-=======
 void GrammarFSMHasher::Apply(Grammar* grammar) { GrammarFSMHasherImpl().Apply(grammar); }
 
 std::optional<AdaptiveTokenMask> CrossingCacheManager::GetCache(
@@ -2259,7 +2251,14 @@
   return crossing_cache_manager_impl_.AddCache(
       fsm_hash, fsm_new_node_id, tokenizer_hash, std::move(token_mask)
   );
->>>>>>> aa2dcae8
+}
+
+Grammar PlusNormalizer::Apply(const Grammar& grammar) {
+  return PlusNormalizerImpl().Apply(grammar);
+}
+
+Grammar SingleRuleInliner::Apply(const Grammar& grammar) {
+  return SingleRuleInlinerImpl().Apply(grammar);
 }
 
 }  // namespace xgrammar