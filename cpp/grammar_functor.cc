/*!
 *  Copyright (c) 2024 by Contributors
 * \file xgrammar/grammar_functor.cc
 */

#include "grammar_functor.h"

#include <xgrammar/xgrammar.h>

#include <algorithm>
#include <bitset>
#include <cassert>
#include <cstddef>
#include <cstdint>
#include <map>
#include <optional>
#include <queue>
#include <set>
<<<<<<< HEAD
#include <stack>
#include <tuple>
=======
#include <unordered_map>
>>>>>>> b86f986b
#include <unordered_set>
#include <utility>
#include <vector>

#include "compiled_grammar_impl.h"
#include "fsm.h"
#include "fsm_builder.h"
#include "grammar_builder.h"
#include "grammar_impl.h"
#include "support/encoding.h"
#include "support/logging.h"
#include "support/utils.h"
#include "xgrammar/grammar.h"

namespace xgrammar {

using GrammarExpr = Grammar::Impl::GrammarExpr;
using ExprType = Grammar::Impl::GrammarExprType;

/*************************** Impl of grammar functors ***************************/

/*!
 * \brief Eliminates single-element sequence or choice or character class in the grammar.
 * \example `A ::= choices("a")` --> `A ::= "a"` (the body is a string)
 * \example `A ::= sequence("a")` --> `A ::= "a"` (the body is a string)
 * \example `A ::= [a-a]` --> `A ::= "a"` (the body is a string)
 */
class SingleElementExprEliminator {
 public:
  using ExprType = Grammar::Impl::GrammarExprType;
  void Apply(Grammar* grammar) {
    auto& grammar_impl = *grammar->ImplPtr();
    for (int i = 0; i < grammar_impl.NumRules(); i++) {
      std::vector<int32_t> tmp_rule_expr_data;
      const auto& rule = grammar_impl.GetRule(i);
      const auto& rule_expr =
          grammar_impl.GetGrammarExprWithDataCopy(rule.body_expr_id, &tmp_rule_expr_data);
      int32_t new_body_expr_id = kNotModify;
      switch (rule_expr.type) {
        case ExprType::kChoices:
          new_body_expr_id = VisitChoice(rule.body_expr_id, grammar_impl);
          break;
        case ExprType::kSequence:
          new_body_expr_id = VisitSequence(rule.body_expr_id, grammar_impl);
          break;
        case ExprType::kCharacterClass:
          new_body_expr_id = VisitCharacterClass(rule.body_expr_id, grammar_impl);
          break;
        default:
          break;
      }
      if (new_body_expr_id != kNotModify) {
        grammar_impl.UpdateRuleBody(i, new_body_expr_id);
      }
      if (rule.lookahead_assertion_id != -1) {
        std::vector<int32_t> tmp_lookahead_expr_data;
        const auto& lookahead_expr = grammar_impl.GetGrammarExprWithDataCopy(
            rule.lookahead_assertion_id, &tmp_lookahead_expr_data
        );
        int32_t new_lookahead_expr_id = kNotModify;
        switch (lookahead_expr.type) {
          case ExprType::kChoices:
            new_lookahead_expr_id = VisitChoice(rule.lookahead_assertion_id, grammar_impl);
            break;
          case ExprType::kSequence:
            new_lookahead_expr_id = VisitSequence(rule.lookahead_assertion_id, grammar_impl);
            break;
          case ExprType::kCharacterClass:
            new_lookahead_expr_id = VisitCharacterClass(rule.lookahead_assertion_id, grammar_impl);
            break;
          default:
            break;
        }
        if (new_lookahead_expr_id != kNotModify) {
          grammar_impl.UpdateLookaheadAssertion(i, new_lookahead_expr_id);
        }
      }
    }
  }

 private:
  const int32_t kNotModify = -1;
  int32_t VisitChoice(int32_t expr_id, Grammar::Impl& grammar_impl) {
    std::vector<int32_t> choice_id;
    bool updated = false;
    std::vector<int32_t> tmp_choice_expr_data;
    const auto& choice_expr =
        grammar_impl.GetGrammarExprWithDataCopy(expr_id, &tmp_choice_expr_data);
    XGRAMMAR_DCHECK(choice_expr.type == ExprType::kChoices);
    for (const auto& choice_element : choice_expr) {
      const auto& element_expr = grammar_impl.GetGrammarExpr(choice_element);
      switch (element_expr.type) {
        case ExprType::kChoices: {
          int32_t new_id = VisitChoice(choice_element, grammar_impl);
          if (new_id == kNotModify) {
            choice_id.push_back(choice_element);
          } else {
            updated = true;
            choice_id.push_back(new_id);
          }
          break;
        }
        case ExprType::kSequence: {
          int32_t new_id = VisitSequence(choice_element, grammar_impl);
          if (new_id == kNotModify) {
            choice_id.push_back(choice_element);
          } else {
            updated = true;
            choice_id.push_back(new_id);
          }
          break;
        }
        case ExprType::kCharacterClass: {
          int32_t new_id = VisitCharacterClass(choice_element, grammar_impl);
          if (new_id == kNotModify) {
            choice_id.push_back(choice_element);
          } else {
            updated = true;
            choice_id.push_back(new_id);
          }
          break;
        }
        default:
          choice_id.push_back(choice_element);
          break;
      }
    }

    if (choice_id.size() == 1) {
      return choice_id[0];
    }

    if (!updated) {
      return kNotModify;
    }

    GrammarExpr new_choice_expr =
        GrammarExpr{ExprType::kChoices, choice_id.data(), static_cast<int32_t>(choice_id.size())};

    return grammar_impl.AddGrammarExpr(new_choice_expr);
  }

  int32_t VisitSequence(int32_t expr_id, Grammar::Impl& grammar_impl) {
    std::vector<int32_t> sequence_id;
    bool updated = false;
    std::vector<int32_t> tmp_sequence_expr_data;
    const auto& sequence_expr =
        grammar_impl.GetGrammarExprWithDataCopy(expr_id, &tmp_sequence_expr_data);
    XGRAMMAR_DCHECK(sequence_expr.type == ExprType::kSequence);
    for (const auto& choice_element : sequence_expr) {
      const auto& element_expr = grammar_impl.GetGrammarExpr(choice_element);
      switch (element_expr.type) {
        case ExprType::kChoices: {
          int32_t new_id = VisitChoice(choice_element, grammar_impl);
          if (new_id == kNotModify) {
            sequence_id.push_back(choice_element);
          } else {
            updated = true;
            sequence_id.push_back(new_id);
          }
          break;
        }
        case ExprType::kSequence: {
          int32_t new_id = VisitSequence(choice_element, grammar_impl);
          if (new_id == kNotModify) {
            sequence_id.push_back(choice_element);
          } else {
            updated = true;
            sequence_id.push_back(new_id);
          }
          break;
        }
        case ExprType::kCharacterClass: {
          int32_t new_id = VisitCharacterClass(choice_element, grammar_impl);
          if (new_id == kNotModify) {
            sequence_id.push_back(choice_element);
          } else {
            updated = true;
            sequence_id.push_back(new_id);
          }
          break;
        }
        default:
          sequence_id.push_back(choice_element);
          break;
      }
    }

    if (sequence_id.size() == 1) {
      return sequence_id[0];
    }

    if (!updated) {
      return kNotModify;
    }

    GrammarExpr new_sequence_expr = GrammarExpr{
        ExprType::kSequence, sequence_id.data(), static_cast<int32_t>(sequence_id.size())
    };

    return grammar_impl.AddGrammarExpr(new_sequence_expr);
  }

  int32_t VisitCharacterClass(int32_t expr_id, Grammar::Impl& grammar_impl) {
    const auto& char_class_expr = grammar_impl.GetGrammarExpr(expr_id);
    XGRAMMAR_DCHECK(char_class_expr.type == ExprType::kCharacterClass);
    if (char_class_expr.size() == 3 && !char_class_expr[0] &&
        char_class_expr[1] == char_class_expr[2]) {
      // Convert to byte string.
      std::string str = CharToUTF8(char_class_expr[1]);
      std::vector<int32_t> bytes;
      for (char c : str) {
        bytes.push_back(static_cast<int32_t>(c));
      }
      GrammarExpr new_byte_string_expr =
          GrammarExpr{ExprType::kByteString, bytes.data(), static_cast<int32_t>(bytes.size())};
      return grammar_impl.AddGrammarExpr(new_byte_string_expr);
    }
    return kNotModify;
  }
};

/*!
 * \brief Take a grammar from SingleElementExprEliminator and normalize the structure of the
 * grammar.
 *
 * \note The normalized form:
 * Each rule should be either:
 * - A sequence of choices, each choice is a sequence of elements. Elements can be a character
 *   class, a byte string, or a rule reference. Only the first choice can be an empty string,
 *   indicating the rule can be empty. E.g.
 *   `rule_name ::= ("" | (element1_1 element1_2 ...) | (element2_1 element2_2 ...) | ...)`
 * - A macro. Now only TagDispatch is supported.
 *
 * The lookahead assertion should be a sequence.
 *
 * New rules may be created to make every rule fit the normalized form.
 *
 * \example `A ::= ((a) (((b)) (c)) "")` -> `A ::= ((a b c))`
 * \example `A ::= (a | (b | (c | "")))` -> `A ::= ("" | (a) | (b) | (c))`
 * \example `A ::= (a | (b (c | d)))` -> `A ::= ((a) | (b A_1)), A_1 ::= ((c) | (d))`
 * \example `A ::= (a | TagDispatch((tag1, rule1)))` -> `A ::= ((a) | (A_1)), A_1 ::=
 * TagDispatch((tag1, rule1))`
 */
class StructureNormalizerSub {
 public:
  using GrammarExpr = Grammar::Impl::GrammarExpr;
  using GrammarExprType = Grammar::Impl::GrammarExprType;

  void Apply(Grammar* grammar_ptr) {
    Grammar& grammar = *grammar_ptr;
    for (int i = 0; i < grammar->NumRules(); i++) {
      rule_names_cnt[grammar->GetRule(i).name] = 0;
    }
    for (int i = 0; i < grammar->NumRules(); i++) {
      NormalizeRule(i, grammar);
    }
  }

 private:
  std::unordered_map<std::string, int32_t> rule_names_cnt;
  std::vector<int32_t> NormalizeExprToElements(
      const int32_t& expr_id, Grammar& grammar, int32_t current_rule_id
  ) {
    std::vector<int32_t> tmp_expr_data;
    const auto& expr = grammar->GetGrammarExprWithDataCopy(expr_id, &tmp_expr_data);
    switch (expr.type) {
      case GrammarExprType::kByteString:
      case GrammarExprType::kCharacterClass:
      case GrammarExprType::kCharacterClassStar:
      case GrammarExprType::kRuleRef:
      case GrammarExprType::kRepeat: {
        return {expr_id};
      }
      case GrammarExprType::kEmptyStr: {
        return {};
      }
      case GrammarExprType::kSequence: {
        std::vector<int32_t> elements;
        for (const auto& sub_expr_id : expr) {
          auto sub_elements = NormalizeExprToElements(sub_expr_id, grammar, current_rule_id);
          elements.insert(elements.end(), sub_elements.begin(), sub_elements.end());
        }
        return elements;
      }
      case GrammarExprType::kChoices: {
        std::vector<int32_t> new_choice_ids = VisitChoices_(expr, &grammar, current_rule_id);
        if (new_choice_ids.size() == 1) {
          const auto& only_choice_expr = grammar->GetGrammarExpr(new_choice_ids[0]);
          if (only_choice_expr.type == GrammarExprType::kEmptyStr) {
            return {};
          } else {
            return {new_choice_ids[0]};
          }
        }
        std::string rule_name =
            grammar->GetRule(current_rule_id).name + "_" +
            std::to_string(++rule_names_cnt[grammar->GetRule(current_rule_id).name]);
        while (rule_names_cnt.find(rule_name) != rule_names_cnt.end()) {
          rule_name = grammar->GetRule(current_rule_id).name + "_" +
                      std::to_string(++rule_names_cnt[grammar->GetRule(current_rule_id).name]);
        }
        rule_names_cnt[rule_name] = 0;
        int32_t new_choices_id = grammar->AddGrammarExpr(GrammarExpr{
            GrammarExprType::kChoices,
            new_choice_ids.data(),
            static_cast<int32_t>(new_choice_ids.size())
        });
        int32_t new_rule_id = grammar->AddRule(rule_name, new_choices_id);
        return {grammar->AddGrammarExpr(GrammarExpr{GrammarExprType::kRuleRef, &new_rule_id, 1})};
        break;
      }
      case GrammarExprType::kTagDispatch: {
        // Find a proper name for the
        // +new rule.
        std::string rule_name =
            grammar->GetRule(current_rule_id).name + "_" +
            std::to_string(++rule_names_cnt[grammar->GetRule(current_rule_id).name]);
        while (rule_names_cnt.find(rule_name) != rule_names_cnt.end()) {
          rule_name = grammar->GetRule(current_rule_id).name + "_" +
                      std::to_string(++rule_names_cnt[grammar->GetRule(current_rule_id).name]);
        }
        rule_names_cnt[rule_name] = 0;

        // Create a new rule for the choices.
        int32_t new_rule_id = grammar->AddRule(rule_name, expr_id);

        // Return a rule ref to the new rule.
        GrammarExpr rule_ref_expr = GrammarExpr{GrammarExprType::kRuleRef, &new_rule_id, 1};
        return {grammar->AddGrammarExpr(rule_ref_expr)};
      }
      default: {
        XGRAMMAR_LOG(FATAL) << "Unexpected expression type: " << static_cast<int>(expr.type);
        XGRAMMAR_UNREACHABLE();
      }
    }
  }
  void NormalizeRule(int32_t rule_id, Grammar& grammar) {
    const auto rule = grammar->GetRule(rule_id);
    std::vector<int32_t> tmp_rule_expr_data;
    const auto& rule_body =
        grammar->GetGrammarExprWithDataCopy(rule.body_expr_id, &tmp_rule_expr_data);

    // Normalize the body.
    switch (rule_body.type) {
      case GrammarExprType::kRuleRef:
      case GrammarExprType::kByteString:
      case GrammarExprType::kCharacterClass:
      case GrammarExprType::kCharacterClassStar:
      case GrammarExprType::kRepeat: {
        // Single element -> a sequence of one element -> a choice of one sequence.
        GrammarExpr sequence = GrammarExpr{GrammarExprType::kSequence, &rule.body_expr_id, 1};
        int32_t new_sequence_id = grammar->AddGrammarExpr(sequence);
        GrammarExpr choices = GrammarExpr{GrammarExprType::kChoices, &new_sequence_id, 1};
        grammar->UpdateRuleBody(rule_id, grammar->AddGrammarExpr(choices));
        break;
      }
      case GrammarExprType::kSequence: {
        // Normalize the sequence.
        std::vector<int32_t> new_sequence =
            NormalizeExprToElements(rule.body_expr_id, grammar, rule_id);
        GrammarExpr new_sequence_expr = GrammarExpr{
            GrammarExprType::kSequence,
            new_sequence.data(),
            static_cast<int32_t>(new_sequence.size())
        };

        // Wrap it with choices.
        int32_t new_sequence_id = grammar->AddGrammarExpr(new_sequence_expr);
        GrammarExpr choices = GrammarExpr{GrammarExprType::kChoices, &new_sequence_id, 1};
        grammar->UpdateRuleBody(rule_id, grammar->AddGrammarExpr(choices));
        break;
      }
      case GrammarExprType::kChoices: {
        std::vector<int32_t> new_choice_ids = VisitChoices_(rule_body, &grammar, rule_id);
        GrammarExpr new_choices = GrammarExpr{
            GrammarExprType::kChoices,
            new_choice_ids.data(),
            static_cast<int32_t>(new_choice_ids.size())
        };
        grammar->UpdateRuleBody(rule_id, grammar->AddGrammarExpr(new_choices));
        break;
      }
      case GrammarExprType::kEmptyStr: {
        int32_t new_empty_id =
            grammar->AddGrammarExpr(GrammarExpr{GrammarExprType::kEmptyStr, nullptr, 0});
        GrammarExpr choices = GrammarExpr{GrammarExprType::kChoices, &new_empty_id, 1};
        grammar->UpdateRuleBody(rule_id, grammar->AddGrammarExpr(choices));
        break;
      }
      case GrammarExprType::kTagDispatch: {
        // It's okay, do nothing.
        break;
      }
    }

    // Check if there is a lookahead assertion.
    if (rule.lookahead_assertion_id == -1) {
      return;
    }

    // Check if the lookahead assertion is valid.
    const auto& lookahead_expr = grammar->GetGrammarExpr(rule.lookahead_assertion_id);
    if (lookahead_expr.type == GrammarExprType::kTagDispatch) {
      XGRAMMAR_LOG(FATAL) << "TagDispatch should not be in lookahead assertion";
    }
    if (lookahead_expr.type == GrammarExprType::kChoices) {
      XGRAMMAR_LOG(FATAL) << "Choices in lookahead assertion are not supported yet";
    }
    if (lookahead_expr.type == GrammarExprType::kEmptyStr) {
      XGRAMMAR_LOG(FATAL) << "Empty string should not be in lookahead assertion";
    }

    // Normalize the lookahead assertion.
    std::vector<int32_t> lookahead_sequence_elements =
        NormalizeExprToElements(rule.lookahead_assertion_id, grammar, rule_id);
    GrammarExpr new_lookahead_expr = GrammarExpr{
        GrammarExprType::kSequence,
        lookahead_sequence_elements.data(),
        static_cast<int32_t>(lookahead_sequence_elements.size())
    };
    grammar->UpdateLookaheadAssertion(rule_id, grammar->AddGrammarExpr(new_lookahead_expr));
  }

  /*!
   * \brief Visit a GrammarExpr containing choices.
   * \returns A list of new choice GrammarExpr ids.
   */
  std::vector<int32_t> VisitChoices_(
      const GrammarExpr& grammar_expr, Grammar* grammar_ptr, int32_t current_rule_id
  ) {
    Grammar& grammar = *grammar_ptr;
    std::vector<int32_t> new_choice_ids;
    bool found_empty = false;
    for (auto i : grammar_expr) {
      auto choice_expr = grammar->GetGrammarExpr(i);
      switch (choice_expr.type) {
        case GrammarExprType::kChoices: {
          std::vector<int32_t> result = VisitChoices_(choice_expr, &grammar, current_rule_id);
          new_choice_ids.insert(new_choice_ids.end(), result.begin(), result.end());
          break;
        }
        case GrammarExprType::kEmptyStr: {
          found_empty = true;
          break;
        }
        case GrammarExprType::kByteString:
        case GrammarExprType::kCharacterClass:
        case GrammarExprType::kCharacterClassStar:
        case GrammarExprType::kRuleRef:
        case GrammarExprType::kRepeat:
        case GrammarExprType::kTagDispatch:
        case GrammarExprType::kSequence: {
          std::vector<int32_t> elements = NormalizeExprToElements(i, grammar, current_rule_id);
          GrammarExpr new_sequence_expr = GrammarExpr{
              GrammarExprType::kSequence, elements.data(), static_cast<int32_t>(elements.size())
          };
          int32_t new_sequence_id = grammar->AddGrammarExpr(new_sequence_expr);
          new_choice_ids.push_back(new_sequence_id);
          break;
        }
        default:
          XGRAMMAR_LOG(FATAL) << "Unexpected choice type: " << static_cast<int>(choice_expr.type);
      }
    }
    std::vector<int32_t> final_choice_ids;
    for (const auto& choice_id : new_choice_ids) {
      const auto& choice_expr = grammar->GetGrammarExpr(choice_id);
      if (choice_expr.type == GrammarExprType::kEmptyStr ||
          (choice_expr.type == GrammarExprType::kSequence && choice_expr.size() == 0)) {
        found_empty = true;
        continue;
      }
      final_choice_ids.push_back(choice_id);
    }
    if (found_empty) {
      final_choice_ids.insert(
          final_choice_ids.begin(),
          grammar->AddGrammarExpr(GrammarExpr{GrammarExprType::kEmptyStr, nullptr, 0})
      );
    }
    return final_choice_ids;
  }
};

class StructureNormalizerImpl {
 public:
  void Apply(Grammar* grammar) {
    SingleElementExprEliminator().Apply(grammar);
    StructureNormalizerSub().Apply(grammar);
  }
};

<<<<<<< HEAD
class PlusNormalizerImpl : public GrammarMutator {
 public:
  using GrammarMutator::GrammarMutator;

  Grammar Apply(const Grammar& grammar) final {
    InitGrammar(grammar);
    InitBuilder(grammar);
    for (int i = 0; i < static_cast<int>(grammar->NumRules()); ++i) {
      NormalizePlusRule(i);
    }
    return builder_->Get(grammar->GetRootRuleId());
  }

  void NormalizePlusRule(int32_t rule_id) {
    const auto& rule = base_grammar_->GetRule(rule_id);
    const auto& expr = base_grammar_->GetGrammarExpr(rule.body_expr_id);

    // If the rule is not a choice, we don't need to normalize it.
    if (expr.type != GrammarExprType::kChoices) {
      return;
    }
    if (expr.size() != 2) {
      return;
    }

    const auto& first_choice_expr = base_grammar_->GetGrammarExpr(expr[0]);
    const auto& second_choice_expr = base_grammar_->GetGrammarExpr(expr[1]);

    // We only normalize the choice of two sequences.
    if (first_choice_expr.type != GrammarExprType::kSequence ||
        second_choice_expr.type != GrammarExprType::kSequence) {
      return;
    }

    // The two sequences should be in the form of:
    // character_class rule_ref_to_itself | character_class
    if (!((first_choice_expr.size() == 2 && second_choice_expr.size() == 1) ||
          (first_choice_expr.size() == 1 && second_choice_expr.size() == 2))) {
      return;
    }

    const auto& first_seq_first_expr = base_grammar_->GetGrammarExpr(first_choice_expr[0]);
    const auto& second_seq_first_expr = base_grammar_->GetGrammarExpr(second_choice_expr[0]);
    const auto& second_expr = (first_choice_expr.size() == 2)
                                  ? base_grammar_->GetGrammarExpr(first_choice_expr[1])
                                  : base_grammar_->GetGrammarExpr(second_choice_expr[1]);

    // The first expression of both sequences should be character class, and the second
    // expression should be a rule ref to itself.
    if (first_seq_first_expr.type != GrammarExprType::kCharacterClass ||
        second_seq_first_expr.type != GrammarExprType::kCharacterClass ||
        second_expr.type != GrammarExprType::kRuleRef || second_expr[0] != rule_id) {
      return;
    }

    // The two character classes should be the same.
    if (first_seq_first_expr.size() != second_seq_first_expr.size()) {
      return;
    }

    for (int i = 0; i < first_seq_first_expr.size(); ++i) {
      if (first_seq_first_expr[i] != second_seq_first_expr[i]) {
        return;
      }
    }

    // The rule can be normalized.
    int32_t char_class_expr_id = builder_->AddGrammarExpr(first_seq_first_expr);
    int32_t char_class_star_expr_id = builder_->AddGrammarExpr(GrammarExpr{
        GrammarExprType::kCharacterClassStar,
        first_seq_first_expr.data,
        first_seq_first_expr.data_len
    });
    std::vector<int32_t> new_sequence_expr_ids = {char_class_expr_id, char_class_star_expr_id};
    int32_t new_sequence_expr_id = builder_->AddGrammarExpr(GrammarExpr{
        GrammarExprType::kSequence,
        new_sequence_expr_ids.data(),
        static_cast<int>(new_sequence_expr_ids.size())
    });
    int32_t new_choice_expr_id =
        builder_->AddGrammarExpr(GrammarExpr{GrammarExprType::kChoices, &new_sequence_expr_id, 1});
    builder_->UpdateRuleBody(rule_id, new_choice_expr_id);
  }
};

class ByteStringFuserImpl : public GrammarMutator {
=======
class ByteStringFuserImpl {
>>>>>>> b86f986b
 public:
  void Apply(Grammar* grammar) {
    using ExprType = Grammar::Impl::GrammarExprType;
    auto& grammar_impl = *grammar->ImplPtr();

    // Visit all the rules.
    for (int i = 0; i < grammar_impl.NumRules(); i++) {
      const auto& rule = grammar_impl.GetRule(i);
      std::vector<int32_t> tmp_rule_expr_data;
      const auto& rule_expr =
          grammar_impl.GetGrammarExprWithDataCopy(rule.body_expr_id, &tmp_rule_expr_data);
      if (rule_expr.type != ExprType::kChoices) {
        continue;
      }

      // Visit all the choices(sequence) of the current rule.
      std::vector<int32_t> new_choices;
      bool choice_updated = false;
      for (int choice_id = 0; choice_id < rule_expr.size(); choice_id++) {
        std::vector<int32_t> tmp_choice_expr_data;
        const auto& choice_expr =
            grammar_impl.GetGrammarExprWithDataCopy(rule_expr[choice_id], &tmp_choice_expr_data);
        if (choice_expr.type != ExprType::kSequence) {
          new_choices.push_back(rule_expr[choice_id]);
          continue;
        }
        std::vector<int32_t> new_sequence;
        bool sequence_updated = false;

        // Visit each choice, and check if there are strings can be fused.
        for (int element_id = 0; element_id < choice_expr.size(); element_id++) {
          const auto& element_expr = grammar_impl.GetGrammarExpr(choice_expr[element_id]);
          if (element_expr.type != ExprType::kByteString) {
            new_sequence.push_back(choice_expr[element_id]);
            continue;
          }
          std::vector<int32_t> cur_byte_string;
          bool current_updated = false;
          cur_byte_string.insert(cur_byte_string.end(), element_expr.begin(), element_expr.end());
          if (element_id != choice_expr.size() - 1) {
            for (element_id += 1; element_id < choice_expr.size(); element_id++) {
              const auto& next_element_expr = grammar_impl.GetGrammarExpr(choice_expr[element_id]);
              if (next_element_expr.type != ExprType::kByteString) {
                element_id--;
                break;
              }
              sequence_updated = true;
              current_updated = true;
              choice_updated = true;
              cur_byte_string.insert(
                  cur_byte_string.end(), next_element_expr.begin(), next_element_expr.end()
              );
            }
          }
          if (current_updated) {
            // A string is fused. we need to add a new expression.
            GrammarExpr fused_string = GrammarExpr{
                ExprType::kByteString,
                cur_byte_string.data(),
                static_cast<int32_t>(cur_byte_string.size())
            };
            new_sequence.push_back(grammar_impl.AddGrammarExpr(fused_string));
          } else {
            new_sequence.push_back(choice_expr[element_id]);
          }
        }
        if (sequence_updated) {
          GrammarExpr new_sequence_expr = GrammarExpr{
              ExprType::kSequence, new_sequence.data(), static_cast<int32_t>(new_sequence.size())
          };
          new_choices.push_back(grammar_impl.AddGrammarExpr(new_sequence_expr));
        } else {
          new_choices.push_back(rule_expr[choice_id]);
        }
      }
      if (choice_updated) {
        GrammarExpr new_choices_expr = GrammarExpr{
            ExprType::kChoices, new_choices.data(), static_cast<int32_t>(new_choices.size())
        };
        grammar_impl.UpdateRuleBody(i, grammar_impl.AddGrammarExpr(new_choices_expr));
      }
    }
  }
};

/*!
 * \brief Inline rules that can be inlined.
 *
 * Now we only inline rule references that:
 * 1. at the beginning of a sequence
 * 2. The rule should be a sequence of choices, cannot be empty, cannot refer to other rules
 */
class RuleInlinerImpl {
 public:
  using GrammarExprType = Grammar::Impl::GrammarExprType;
  void Apply(Grammar* grammar) {
    auto& grammar_impl = *grammar->ImplPtr();
    Grammar::Impl grammar_impl_copy = grammar_impl;
    for (int i = 0; i < grammar_impl_copy.NumRules(); i++) {
      const auto& rule = grammar_impl_copy.GetRule(i);
      const auto& rule_expr = grammar_impl_copy.GetGrammarExpr(rule.body_expr_id);
      if (rule_expr.type != GrammarExprType::kChoices) {
        continue;
      }
      std::vector<int32_t> new_choices;
      bool choices_updated = false;
      for (auto choice_id : rule_expr) {
        const auto& choice_expr = grammar_impl_copy.GetGrammarExpr(choice_id);
        if (choice_expr.type != GrammarExprType::kSequence) {
          new_choices.push_back(choice_id);
          continue;
        }
        if (choice_expr.size() == 0) {
          new_choices.push_back(choice_id);
          continue;
        }
        const auto& first_element_expr = grammar_impl_copy.GetGrammarExpr(choice_expr[0]);
        if (first_element_expr.type != GrammarExprType::kRuleRef) {
          new_choices.push_back(choice_id);
          continue;
        }
        if (can_rule_be_inlined_.count(first_element_expr[0]) == 0) {
          can_rule_be_inlined_[first_element_expr[0]] =
              CheckIfRuleCanBeInlined(first_element_expr[0], &grammar_impl_copy);
        }
        if (can_rule_be_inlined_[first_element_expr[0]]) {
          choices_updated = true;
          const auto& inlined_rule = grammar_impl_copy.GetRule(first_element_expr[0]);
          const auto& inlined_rule_body =
              grammar_impl_copy.GetGrammarExpr(inlined_rule.body_expr_id);
          for (const auto& sequence_id : inlined_rule_body) {
            std::vector<int32_t> new_sequence;
            const auto& sequence = grammar_impl_copy.GetGrammarExpr(sequence_id);
            new_sequence.insert(new_sequence.end(), sequence.begin(), sequence.end());
            new_sequence.insert(new_sequence.end(), choice_expr.begin() + 1, choice_expr.end());
            GrammarExpr inlined_choice = GrammarExpr{
                GrammarExprType::kSequence,
                new_sequence.data(),
                static_cast<int32_t>(new_sequence.size())
            };
            new_choices.push_back(grammar_impl.AddGrammarExpr(inlined_choice));
          }
        } else {
          new_choices.push_back(choice_id);
        }
      }

      if (!choices_updated) {
        continue;
      }
      // Otherwise, we should create a new choices.
      GrammarExpr new_choices_expr = GrammarExpr{
          GrammarExprType::kChoices, new_choices.data(), static_cast<int32_t>(new_choices.size())
      };
      grammar_impl.UpdateRuleBody(i, grammar_impl.AddGrammarExpr(new_choices_expr));
    }
  }

  /**
   * The rule should be: a sequence of choices, cannot be empty, cannot refer to other rules
   */
  bool CheckIfRuleCanBeInlined(int32_t rule_id, Grammar::Impl* base_grammar_) {
    auto rule = base_grammar_->GetRule(rule_id);
    auto grammar_expr = base_grammar_->GetGrammarExpr(rule.body_expr_id);
    if (grammar_expr.type != GrammarExprType::kChoices) {
      return false;
    }
    if (grammar_expr.size() == 0) {
      return false;
    }
    for (auto choice_id : grammar_expr) {
      auto choice_expr = base_grammar_->GetGrammarExpr(choice_id);
      if (choice_expr.type == GrammarExprType::kEmptyStr) {
        return false;
      }
      XGRAMMAR_ICHECK(choice_expr.type == GrammarExprType::kSequence);
      for (auto element_id : choice_expr) {
        auto element_expr = base_grammar_->GetGrammarExpr(element_id);
        if (element_expr.type == GrammarExprType::kRuleRef) {
          return false;
        }
      }
    }
    return true;
  }

  std::unordered_map<int32_t, bool> can_rule_be_inlined_;
};

class SingleRuleInlinerImpl : public GrammarMutator {
 public:
  using GrammarMutator::Apply;
  using GrammarMutator::GrammarMutator;

 private:
  int32_t VisitChoices(const GrammarExpr& grammar_expr) final {
    std::vector<int32_t> new_choice_ids;
    for (int i : grammar_expr) {
      auto choice_expr = base_grammar_->GetGrammarExpr(i);
      if (choice_expr.type == GrammarExprType::kEmptyStr) {
        new_choice_ids.push_back(VisitExpr(i));
        continue;
      }
      XGRAMMAR_ICHECK(choice_expr.type == GrammarExprType::kSequence);
      std::vector<int32_t> new_sequence_elements;
      for (const auto& element_id : choice_expr) {
        const auto& element = base_grammar_->GetGrammarExpr(element_id);
        if (element.type != GrammarExprType::kRuleRef) {
          new_sequence_elements.push_back(VisitExpr(element));
          continue;
        }

        auto rule_ref_id = element[0];
        if (can_rule_be_inlined_.count(rule_ref_id) == 0) {
          can_rule_be_inlined_[rule_ref_id] = CheckIfRuleCanBeInlined(rule_ref_id);
        }
        if (!can_rule_be_inlined_[rule_ref_id]) {
          new_sequence_elements.push_back(VisitExpr(element));
          continue;
        }

        auto ref_rule = base_grammar_->GetRule(rule_ref_id);
        auto ref_grammar_expr = base_grammar_->GetGrammarExpr(ref_rule.body_expr_id);

        for (auto ref_choice_id : ref_grammar_expr) {
          auto ref_choice_expr = base_grammar_->GetGrammarExpr(ref_choice_id);
          XGRAMMAR_ICHECK(ref_choice_expr.type == GrammarExprType::kSequence);
          for (auto ref_element_id : ref_choice_expr) {
            new_sequence_elements.push_back(VisitExpr(ref_element_id));
          }
        }
      }
      new_choice_ids.push_back(builder_->AddSequence(new_sequence_elements));
    }
    return builder_->AddChoices(new_choice_ids);
  }

  /**
   * The rule should be: a sequence of choices, cannot be empty, cannot refer to other rules
   */
  bool CheckIfRuleCanBeInlined(int32_t rule_id) {
    auto rule = base_grammar_->GetRule(rule_id);
    auto grammar_expr = base_grammar_->GetGrammarExpr(rule.body_expr_id);
    if (grammar_expr.type != GrammarExprType::kChoices) {
      return false;
    }
    if (grammar_expr.size() != 1) {
      return false;
    }
    for (auto choice_id : grammar_expr) {
      auto choice_expr = base_grammar_->GetGrammarExpr(choice_id);
      if (choice_expr.type == GrammarExprType::kEmptyStr) {
        return false;
      }
      XGRAMMAR_ICHECK(choice_expr.type == GrammarExprType::kSequence);
      for (auto element_id : choice_expr) {
        auto element_expr = base_grammar_->GetGrammarExpr(element_id);
        if (element_expr.type == GrammarExprType::kRuleRef) {
          return false;
        }
      }
    }
    return true;
  }

  std::unordered_map<int32_t, bool> can_rule_be_inlined_;
};

/*!
 * \brief Analyze all referenced rules or the main rule. Return a list of all referenced rule ids.
 * This is useful for dead code elimination.
 */
class UsedRulesAnalyzer : public GrammarVisitor<std::vector<int32_t>> {
 public:
  UsedRulesAnalyzer() = default;

  std::vector<int32_t> Apply(const Grammar& grammar) final {
    InitGrammar(grammar);

    std::set<int32_t> visited;

    std::queue<int32_t>().swap(visit_queue_);

    visit_queue_.push(base_grammar_->GetRootRuleId());
    while (!visit_queue_.empty()) {
      auto rule_id = visit_queue_.front();
      visit_queue_.pop();
      if (visited.count(rule_id)) {
        continue;
      }
      visited.insert(rule_id);
      auto rule = base_grammar_->GetRule(rule_id);
      VisitExpr(rule.body_expr_id);
      if (rule.lookahead_assertion_id != -1) {
        VisitExpr(rule.lookahead_assertion_id);
      }
    }

    return std::vector<int32_t>(visited.begin(), visited.end());
  }

  void VisitTagDispatch(const GrammarExpr& grammar_expr) {
    for (int i = 0; i < grammar_expr.size() - 3; i += 2) {
      visit_queue_.push(grammar_expr[i + 1]);
    }
  }

  void VisitRuleRef(const GrammarExpr& grammar_expr) { visit_queue_.push(grammar_expr[0]); }

  void VisitRepeat(const GrammarExpr& grammar_expr) { visit_queue_.push(grammar_expr[0]); }

 private:
  std::queue<int32_t> visit_queue_;
};

class DeadCodeEliminatorImpl : public GrammarMutator {
 public:
  using GrammarMutator::Apply;
  using GrammarMutator::GrammarMutator;

  Grammar Apply(const Grammar& grammar) final {
    InitGrammar(grammar);
    InitBuilder();
    auto used_rules = UsedRulesAnalyzer().Apply(grammar);
    rule_id_map_.clear();
    for (auto rule_id : used_rules) {
      rule_id_map_[rule_id] = builder_->AddEmptyRule(grammar->GetRule(rule_id).name);
    }
    for (auto rule_id : used_rules) {
      auto rule = grammar->GetRule(rule_id);
      auto new_body_expr_id = VisitExpr(rule.body_expr_id);
      builder_->UpdateRuleBody(rule_id_map_[rule_id], new_body_expr_id);
      builder_->UpdateLookaheadAssertion(
          rule_id_map_[rule_id], VisitLookaheadAssertion(rule.lookahead_assertion_id)
      );
    }
    XGRAMMAR_CHECK(rule_id_map_.count(grammar->GetRootRuleId()) > 0);
    return builder_->Get(rule_id_map_[grammar->GetRootRuleId()]);
  }

  int32_t VisitTagDispatch(const GrammarExpr& grammar_expr) final {
    Grammar::Impl::TagDispatch tag_dispatch = base_grammar_->GetTagDispatch(grammar_expr);
    for (auto& [tag, rule_id] : tag_dispatch.tag_rule_pairs) {
      XGRAMMAR_DCHECK(rule_id_map_.count(rule_id) > 0);
      rule_id = rule_id_map_[rule_id];
    }

    return builder_->AddTagDispatch(tag_dispatch);
  }

  int32_t VisitRuleRef(const GrammarExpr& grammar_expr) final {
    XGRAMMAR_DCHECK(rule_id_map_.count(grammar_expr[0]) > 0);
    auto new_rule_id = rule_id_map_[grammar_expr[0]];
    return builder_->AddRuleRef(new_rule_id);
  }

  int32_t VisitRepeat(const GrammarExpr& grammar_expr) final {
    XGRAMMAR_DCHECK(rule_id_map_.count(grammar_expr[0]) > 0);
    auto new_rule_id = rule_id_map_[grammar_expr[0]];
    return builder_->AddRepeat(new_rule_id, grammar_expr[1], grammar_expr[2]);
  }

 private:
  std::unordered_map<int32_t, int32_t> rule_id_map_;
};

class LookaheadAssertionAnalyzerImpl {
 public:
  using GrammarExprType = Grammar::Impl::GrammarExprType;
  using GrammarExpr = Grammar::Impl::GrammarExpr;

  void Apply(Grammar* grammar_ptr) {
    Grammar& grammar = *grammar_ptr;
    auto root_rule = grammar->GetRootRule();
    auto root_grammar_expr = grammar->GetGrammarExpr(root_rule.body_expr_id);
    if (root_grammar_expr.type == GrammarExprType::kTagDispatch) {
      return;
    }
    for (int i = 0; i < static_cast<int>(grammar->NumRules()); ++i) {
      auto rule = grammar->GetRule(i);
      if (i == grammar->GetRootRuleId()) {
        continue;
      }
      if (rule.lookahead_assertion_id != -1) {
        grammar->UpdateLookaheadExact(i, IsExactLookaheadAssertion(i, grammar_ptr));
        continue;
      }
      auto look_head_assertion_id = DetectLookaheadAssertion(i, grammar_ptr);
      if (look_head_assertion_id != -1) {
        grammar->UpdateLookaheadAssertion(i, look_head_assertion_id);
        grammar->UpdateLookaheadExact(i);
      }
    }
    return;
  }

  bool IsExactLookaheadAssertion(int32_t rule_id, Grammar* grammar_ptr) {
    Grammar& grammar = *grammar_ptr;
    XGRAMMAR_DCHECK(grammar->GetRule(rule_id).lookahead_assertion_id != -1);
    bool found = false;
    for (int i = 0; i < static_cast<int>(grammar->NumRules()); ++i) {
      auto rule = grammar->GetRule(i);
      auto grammar_expr = grammar->GetGrammarExpr(rule.body_expr_id);
      if (grammar_expr.type == GrammarExprType::kTagDispatch) {
        for (int j = 1; j < grammar_expr.size() - 3; j += 2) {
          if (grammar_expr[j] == rule_id) {
            return false;
          }
        }
        continue;
      }
      XGRAMMAR_DCHECK(grammar_expr.type == GrammarExprType::kChoices);
      for (auto sequence_id : grammar_expr) {
        auto sequence_expr = grammar->GetGrammarExpr(sequence_id);
        if (sequence_expr.type != GrammarExprType::kSequence) {
          continue;
        }
        auto last_element = grammar->GetGrammarExpr(sequence_expr.end()[-1]);
        if (last_element.type == GrammarExprType::kRuleRef && last_element[0] == rule_id &&
            i != rule_id) {
          return false;
        }

        for (int j = 0; j < sequence_expr.size() - 1; ++j) {
          auto element_expr = grammar->GetGrammarExpr(sequence_expr[j]);
          if (element_expr.type != GrammarExprType::kRuleRef || element_expr[0] != rule_id) {
            continue;
          }
          if (found) {
            return false;
          }
          found = true;
        }
      }
    }
    return found;
  }

  int32_t DetectLookaheadAssertion(int32_t rule_id, Grammar* grammar_ptr) {
    Grammar& grammar = *grammar_ptr;
    std::vector<int32_t> found_sequence;  // Element ids
    bool found = false;
    for (int i = 0; i < static_cast<int>(grammar->NumRules()); ++i) {
      auto rule = grammar->GetRule(i);
      auto grammar_expr = grammar->GetGrammarExpr(rule.body_expr_id);
      if (grammar_expr.type == GrammarExprType::kTagDispatch) {
        for (int j = 1; j < grammar_expr.size() - 3; j += 2) {
          if (grammar_expr[j] == rule_id) {
            return -1;
          }
        }
        continue;
      }
      XGRAMMAR_DCHECK(grammar_expr.type == GrammarExprType::kChoices);
      for (auto sequence_id : grammar_expr) {
        auto sequence_expr = grammar->GetGrammarExpr(sequence_id);
        if (sequence_expr.type != GrammarExprType::kSequence) {
          continue;
        }
        auto last_element = grammar->GetGrammarExpr(sequence_expr.end()[-1]);
        if (last_element.type == GrammarExprType::kRuleRef && last_element[0] == rule_id &&
            i != rule_id) {
          return -1;
        }

        for (int j = 0; j < sequence_expr.size() - 1; ++j) {
          auto element_expr = grammar->GetGrammarExpr(sequence_expr[j]);
          if (element_expr.type != GrammarExprType::kRuleRef || element_expr[0] != rule_id) {
            continue;
          }
          if (found) {
            return -1;
          }
          found = true;
          for (int k = j + 1; k < sequence_expr.size(); ++k) {
            found_sequence.push_back(sequence_expr[k]);
          }
        }
      }
    }

    if (!found) {
      return -1;
    }

    GrammarExpr lookahead_sequence_expr = GrammarExpr{
        GrammarExprType::kSequence,
        found_sequence.data(),
        static_cast<int32_t>(found_sequence.size())
    };

    return grammar->AddGrammarExpr(lookahead_sequence_expr);
  }
};

/*!
 * \brief A class that normalizes a grammar by applying a series of transformations.
 *
 * The normalizer applies the following transformations in order:
 * 1. SingleElementExprEliminator - Eliminates single element expressions
 * 2. NestedRuleUnwrapper - Unwraps nested rules
 * 3. ByteStringFuser - Fuses consecutive byte strings
 */
class GrammarNormalizerImpl : public GrammarMutator {
 public:
  GrammarNormalizerImpl() = default;

  Grammar Apply(const Grammar& grammar) final {
    InitGrammar(grammar);
    StructureNormalizerImpl().Apply(&base_grammar_);
    ByteStringFuserImpl().Apply(&base_grammar_);
    RuleInlinerImpl().Apply(&base_grammar_);
    base_grammar_ = DeadCodeEliminatorImpl().Apply(base_grammar_);
    LookaheadAssertionAnalyzerImpl().Apply(&base_grammar_);
    return base_grammar_;
  }
<<<<<<< HEAD

 private:
  // Return the list of all normalizers in the class. The normalizers are applied one by one.
  std::vector<std::unique_ptr<GrammarMutator>> GetNormalizerList() {
    std::vector<std::unique_ptr<GrammarMutator>> normalizer_mutators;
    normalizer_mutators.emplace_back(std::make_unique<StructureNormalizerImpl>());
    normalizer_mutators.emplace_back(std::make_unique<ByteStringFuserImpl>());
    normalizer_mutators.emplace_back(std::make_unique<PlusNormalizerImpl>());
    normalizer_mutators.emplace_back(std::make_unique<SingleRuleInlinerImpl>());
    normalizer_mutators.emplace_back(std::make_unique<RuleInlinerImpl>());
    normalizer_mutators.emplace_back(std::make_unique<DeadCodeEliminatorImpl>());
    normalizer_mutators.emplace_back(std::make_unique<LookaheadAssertionAnalyzerImpl>());
    return normalizer_mutators;
  }
=======
>>>>>>> b86f986b
};

/*!
 * \brief Base class for grammar mutators that add subgrammars.
 *
 * Provides functionality to visit a subgrammar and add its rules to the builder
 * while maintaining proper rule references and names.
 */
class SubGrammarAdderImpl : public GrammarMutator {
 public:
  SubGrammarAdderImpl() = default;

  /*!
   * \brief Visit a subgrammar and add the rules to the builder.
   * \param grammar The subgrammar to visit.
   * \return The new id of the root rule of this subgrammar.
   */
  int32_t ApplyWithBuilder(GrammarBuilder* builder, const Grammar& sub_grammar) {
    InitGrammar(sub_grammar);
    InitBuilder(builder);
    new_rule_ids_names.reserve(base_grammar_->NumRules());
    new_rule_ids_names.clear();
    for (int i = 0; i < static_cast<int>(base_grammar_->NumRules()); ++i) {
      auto new_name = builder_->GetNewRuleName(base_grammar_->GetRule(i).name);
      auto new_id = builder_->AddEmptyRule(new_name);
      new_rule_ids_names.emplace_back(new_id, new_name);
    }
    for (int i = 0; i < static_cast<int>(base_grammar_->NumRules()); ++i) {
      auto rule = base_grammar_->GetRule(i);
      cur_rule_name_ = new_rule_ids_names[i].second;
      auto new_body_expr_id = VisitExpr(rule.body_expr_id);
      builder_->UpdateRuleBody(new_rule_ids_names[i].first, new_body_expr_id);
      auto new_lookahead_assertion_id = VisitLookaheadAssertion(rule.lookahead_assertion_id);
      builder_->UpdateLookaheadAssertion(new_rule_ids_names[i].first, new_lookahead_assertion_id);
    }
    return new_rule_ids_names[base_grammar_->GetRootRuleId()].first;
  }

  int32_t VisitRuleRef(const GrammarExpr& grammar_expr) final {
    return builder_->AddRuleRef(new_rule_ids_names[grammar_expr[0]].first);
  }

  int32_t VisitRepeat(const GrammarExpr& grammar_expr) final {
    return builder_->AddRepeat(
        new_rule_ids_names[grammar_expr[0]].first, grammar_expr[1], grammar_expr[2]
    );
  }

  std::vector<std::pair<int32_t, std::string>> new_rule_ids_names;
};

/*!
 * \brief Implementation of grammar union operation.
 *
 * Creates a new grammar that accepts strings from any of the input grammars.
 * The resulting grammar has a new root rule that chooses between the root rules
 * of all input grammars.
 */
class GrammarUnionFunctorImpl : public GrammarMutator {
 public:
  GrammarUnionFunctorImpl() = default;

  Grammar Apply(const std::vector<Grammar>& grammars) {
    InitGrammar();
    InitBuilder();
    auto root_rule_id = builder_->AddEmptyRule("root");

    std::vector<int32_t> new_root_choices;
    new_root_choices.reserve(grammars.size());

    for (const auto& grammar : grammars) {
      auto new_root_id_for_grammar = SubGrammarAdderImpl().ApplyWithBuilder(builder_, grammar);
      auto new_rule_ref = builder_->AddRuleRef(new_root_id_for_grammar);
      auto new_rule_ref_seq = builder_->AddSequence({new_rule_ref});
      new_root_choices.push_back(new_rule_ref_seq);
    }

    builder_->UpdateRuleBody(root_rule_id, builder_->AddChoices(new_root_choices));
    return builder_->Get(root_rule_id);
  }

  // Avoid hiding the original Apply(const Grammar&)
  Grammar Apply(const Grammar& grammar) final {
    XGRAMMAR_LOG(FATAL) << "Should not be called";
    XGRAMMAR_UNREACHABLE();
  }
};

/*!
 * \brief Implementation of grammar concatenation operation.
 *
 * Creates a new grammar that accepts strings that are concatenations of strings
 * from the input grammars in order. The resulting grammar has a new root rule
 * that concatenates the root rules of all input grammars.
 */
class GrammarConcatFunctorImpl : public GrammarMutator {
 public:
  GrammarConcatFunctorImpl() = default;

  Grammar Apply(const std::vector<Grammar>& grammars) {
    InitGrammar();
    InitBuilder();
    auto root_rule_id = builder_->AddEmptyRule("root");

    std::vector<int32_t> new_root_sequence;
    new_root_sequence.reserve(grammars.size());

    for (const auto& grammar : grammars) {
      auto new_root_id_for_grammar = SubGrammarAdderImpl().ApplyWithBuilder(builder_, grammar);
      auto new_rule_ref = builder_->AddRuleRef(new_root_id_for_grammar);
      new_root_sequence.push_back(new_rule_ref);
    }

    auto new_root_seq = builder_->AddSequence(new_root_sequence);
    builder_->UpdateRuleBody(root_rule_id, builder_->AddChoices({new_root_seq}));

    return builder_->Get(root_rule_id);
  }

  // Avoid hiding the original Apply(const Grammar&)
  Grammar Apply(const Grammar& grammar) final {
    XGRAMMAR_LOG(FATAL) << "Should not be called";
    XGRAMMAR_UNREACHABLE();
  }
};

/*!
 * \brief Finds the rule reference graph of a grammar.
 *
 * The rule reference graph shows which rules reference which other rules.
 * The returned graph is inverted: it points from referee to referer.
 */
class RuleRefGraphFinder : public GrammarVisitor<std::vector<std::vector<int32_t>>> {
 public:
  RuleRefGraphFinder() = default;

  std::vector<std::vector<int32_t>> Apply(const Grammar& grammar) {
    InitGrammar(grammar);
    rule_visit_graph_ = std::vector<std::vector<int32_t>>(base_grammar_->NumRules());
    for (int i = 0; i < static_cast<int>(base_grammar_->NumRules()); ++i) {
      auto rule = base_grammar_->GetRule(i);
      auto grammar_expr = base_grammar_->GetGrammarExpr(rule.body_expr_id);
      cur_rule_id_ = i;
      VisitExpr(grammar_expr);
    }
    for (int i = 0; i < static_cast<int>(base_grammar_->NumRules()); ++i) {
      std::sort(rule_visit_graph_[i].begin(), rule_visit_graph_[i].end());
      auto end_it = std::unique(rule_visit_graph_[i].begin(), rule_visit_graph_[i].end());
      rule_visit_graph_[i].erase(end_it, rule_visit_graph_[i].end());
    }
    return std::move(rule_visit_graph_);
  }

 private:
  void VisitRuleRef(const GrammarExpr& grammar_expr) {
    rule_visit_graph_[grammar_expr[0]].push_back(cur_rule_id_);
  }

  void VisitRepeat(const GrammarExpr& grammar_expr) {
    rule_visit_graph_[grammar_expr[0]].push_back(cur_rule_id_);
  }

  void VisitTagDispatch(const GrammarExpr& grammar_expr) {
    for (int i = 1; i < grammar_expr.size() - 3; i += 2) {
      rule_visit_graph_[grammar_expr[i]].push_back(cur_rule_id_);
    }
  }

  // Inversed reference graph: pointing from referee to referer
  std::vector<std::vector<int32_t>> rule_visit_graph_;
  int32_t cur_rule_id_;
};

/*!
 * \brief Analyzes which rules in a grammar can match the empty string.
 */
class AllowEmptyRuleAnalyzerImpl : public GrammarVisitor<std::vector<int32_t>> {
 public:
  AllowEmptyRuleAnalyzerImpl() = default;

  std::vector<int32_t> Apply(const Grammar& grammar) final {
    InitGrammar(grammar);

    // Step 1: Find rules that explicitly allow empty string
    std::unordered_set<int32_t> empty_rule_id_set;
    FindExplicitEmptyRules(&empty_rule_id_set);

    // Step 2: Find rules that indirectly allow empty string. Using the Bellman-Ford algorithm
    // on the rule reference graph.
    std::vector<std::vector<int32_t>> rule_ref_graph = RuleRefGraphFinder().Apply(grammar);
    FindIndirectEmptyRules(&empty_rule_id_set, rule_ref_graph);

    auto result = std::vector<int32_t>(empty_rule_id_set.begin(), empty_rule_id_set.end());
    std::sort(result.begin(), result.end());
    return result;
  }

  void FindExplicitEmptyRules(std::unordered_set<int32_t>* empty_rule_id_set) {
    for (int i = 0; i < static_cast<int>(base_grammar_->NumRules()); ++i) {
      auto rule = base_grammar_->GetRule(i);
      auto grammar_expr = base_grammar_->GetGrammarExpr(rule.body_expr_id);
      if (grammar_expr.type == GrammarExprType::kTagDispatch) {
        continue;
      }

      XGRAMMAR_DCHECK(grammar_expr.type == GrammarExprType::kChoices);
      if (base_grammar_->GetGrammarExpr(grammar_expr[0]).type == GrammarExprType::kEmptyStr) {
        empty_rule_id_set->insert(i);
        continue;
      }

      for (auto seq_id : grammar_expr) {
        auto seq_expr = base_grammar_->GetGrammarExpr(seq_id);
        if (std::all_of(seq_expr.begin(), seq_expr.end(), [&](int32_t i) {
              return base_grammar_->GetGrammarExpr(i).type == GrammarExprType::kCharacterClassStar;
            })) {
          empty_rule_id_set->insert(i);
          break;
        }
      }
    }
  }

  bool SeqExprIsEpsilon(
      const GrammarExpr& seq_expr, const std::unordered_set<int32_t>& empty_rule_id_set
  ) {
    if (seq_expr.type == GrammarExprType::kEmptyStr) {
      return true;
    }
    XGRAMMAR_DCHECK(seq_expr.type == GrammarExprType::kSequence);

    return std::all_of(seq_expr.begin(), seq_expr.end(), [&](int32_t i) {
      auto element_expr = base_grammar_->GetGrammarExpr(i);
      return (element_expr.type == GrammarExprType::kRuleRef &&
              empty_rule_id_set.count(element_expr[0])) ||
             element_expr.type == GrammarExprType::kCharacterClassStar ||
             (element_expr.type == GrammarExprType::kRepeat &&
              (empty_rule_id_set.count(element_expr[0]) || element_expr[1] == 0));
    });
  }

  void FindIndirectEmptyRules(
      std::unordered_set<int32_t>* empty_rule_id_set,
      const std::vector<std::vector<int32_t>>& rule_ref_graph
  ) {
    std::queue<int32_t> queue;
    for (auto i : *empty_rule_id_set) {
      queue.push(i);
    }

    while (!queue.empty()) {
      auto rule_id = queue.front();
      queue.pop();
      XGRAMMAR_DCHECK(rule_id >= 0 && rule_id < static_cast<int>(rule_ref_graph.size()));
      for (auto referer_rule_id : rule_ref_graph[rule_id]) {
        if (empty_rule_id_set->count(referer_rule_id)) {
          continue;
        }
        auto rule = base_grammar_->GetRule(referer_rule_id);
        auto grammar_expr = base_grammar_->GetGrammarExpr(rule.body_expr_id);

        XGRAMMAR_DCHECK(grammar_expr.type != GrammarExprType::kTagDispatch)
            << "TagDispatch rules should already exist in empty_rule_id_set";

        bool is_epsilon = std::any_of(grammar_expr.begin(), grammar_expr.end(), [&](int32_t i) {
          auto seq_expr = base_grammar_->GetGrammarExpr(i);
          return SeqExprIsEpsilon(seq_expr, *empty_rule_id_set);
        });

        if (is_epsilon) {
          empty_rule_id_set->insert(referer_rule_id);
          queue.push(referer_rule_id);
        }
      }
    }
  }
};

class GrammarFSMBuilderImpl {
 public:
  const static uint32_t kMax1ByteUnicode = 0x7F;
  const static uint32_t kMin2BytesUnicode = 0xC080;
  const static uint32_t kMax2BytesUnicode = 0xDFBF;
  const static uint32_t kMin3BytesUnicode = 0xE08080;
  const static uint32_t kMax3BytesUnicode = 0xEFBFBF;
  const static uint32_t kMin4BytesUnicode = 0xF0808080;
  const static uint32_t kMax4BytesUnicode = 0xF7BFBFBF;

  void Apply(Grammar* grammar) {
    FSM complete_fsm;
    std::vector<std::optional<FSMWithStartEnd>> per_rule_fsms((*grammar)->NumRules());
    std::vector<int> state_mapping;

    for (int i = 0; i < (*grammar)->NumRules(); ++i) {
      auto rule = (*grammar)->GetRule(i);
      auto grammar_expr = (*grammar)->GetGrammarExpr(rule.body_expr_id);
      if (grammar_expr.type == Grammar::Impl::GrammarExprType::kTagDispatch) {
        auto rule_fsm = TagDispatch((*grammar)->GetTagDispatch(grammar_expr));
        XGRAMMAR_CHECK(rule_fsm.has_value()) << "Failed to build tag dispatch fsm for rule " << i;
        per_rule_fsms[i] = rule_fsm->AddToCompleteFSM(&complete_fsm, &state_mapping);
      } else {
        XGRAMMAR_DCHECK(grammar_expr.type == Grammar::Impl::GrammarExprType::kChoices);
        auto rule_fsm = Choices(grammar_expr, *grammar);
        if (rule_fsm.has_value()) {
          per_rule_fsms[i] = rule_fsm->AddToCompleteFSM(&complete_fsm, &state_mapping);
        }
      }
    }

    // Compress to compact fsm
    CompactFSM compact_complete_fsm = complete_fsm.ToCompact();
    std::vector<std::optional<CompactFSMWithStartEnd>> compact_per_rule_fsms((*grammar)->NumRules()
    );
    for (int i = 0; i < (*grammar)->NumRules(); ++i) {
      if (per_rule_fsms[i]) {
        compact_per_rule_fsms[i] = CompactFSMWithStartEnd(
            compact_complete_fsm, per_rule_fsms[i]->GetStart(), per_rule_fsms[i]->GetEnds()
        );
      }
    }

    (*grammar)->complete_fsm = std::move(compact_complete_fsm);
    (*grammar)->per_rule_fsms = std::move(compact_per_rule_fsms);
  }

  /* Basic Building functions.*/
  static FSMWithStartEnd RuleRef(const GrammarExpr& expr);
  static FSMWithStartEnd CharacterClass(const GrammarExpr& expr);
  static FSMWithStartEnd ByteString(const GrammarExpr& expr);
  static std::optional<FSMWithStartEnd> Sequence(const GrammarExpr& expr, const Grammar& grammar);
  static std::optional<FSMWithStartEnd> Choices(const GrammarExpr& expr, const Grammar& grammar);
  static std::optional<FSMWithStartEnd> TagDispatch(const Grammar::Impl::TagDispatch& tag_dispatch);
  static void AddCharacterRange(FSMWithStartEnd& fsm, int from, int to, uint32_t min, uint32_t max);
  /* Building tool funtions.*/
  static std::optional<FSMWithStartEnd> BuildTagDispatchWithEOSStop(
      const std::vector<std::pair<std::string, int>>& tag_dispatch_rules, bool loop_after_dispatch
  );
  static std::optional<FSMWithStartEnd> BuildTagDispatchWithStopString(
      const std::vector<std::pair<std::string, int>>& tag_dispatch_rules,
      const std::vector<std::string>& stop_strings,
      bool loop_after_dispatch
  );
  static FSMWithStartEnd BuildNegativeCharacterClass(const GrammarExpr& expr);
};

// This function will add a range [min, max] of characters to the FSM, and the length
// of the characters are the same.
void AddSameLengthCharacterRange(
    FSMWithStartEnd& fsm, int from, int to, uint32_t min, uint32_t max
) {
  uint8_t byte_min[4] = {
      static_cast<uint8_t>(min & 0xFF),
      static_cast<uint8_t>(min >> 8),
      static_cast<uint8_t>(min >> 16),
      static_cast<uint8_t>(min >> 24)
  };
  uint8_t byte_max[4] = {
      static_cast<uint8_t>(max & 0xFF),
      static_cast<uint8_t>(max >> 8),
      static_cast<uint8_t>(max >> 16),
      static_cast<uint8_t>(max >> 24)
  };

  // ASCII.
  if (byte_max[1] == 0) {
    fsm.GetFsm().AddEdge(from, to, byte_min[0], byte_max[0]);
    return;
  }

  if (byte_max[3] != 0) {
    // 4-byte unicode.
    if (byte_max[3] == byte_min[3]) {
      int tmp_state = fsm.AddState();
      fsm.GetFsm().AddEdge(from, tmp_state, byte_min[3], byte_max[3]);
      min = (min & 0x00FFFFFF);
      max = (max & 0x00FFFFFF);
      AddSameLengthCharacterRange(fsm, tmp_state, to, min, max);
      return;
    }
    if ((min & 0x00FFFFFF) != 0x808080) {
      int tmp_state_min = fsm.AddState();
      fsm.GetFsm().AddEdge(from, tmp_state_min, byte_min[3], byte_min[3]);
      AddSameLengthCharacterRange(fsm, tmp_state_min, to, (min & 0x00FFFFFF), 0x00BFBFBF);
    } else {
      byte_min[3]--;
    }
    if ((max & 0x00FFFFFF) != 0xBFBFBF) {
      int tmp_state_max = fsm.AddState();
      fsm.GetFsm().AddEdge(from, tmp_state_max, byte_max[3], byte_max[3]);
      AddSameLengthCharacterRange(fsm, tmp_state_max, to, 0x00808080, (max & 0x00FFFFFF));
    } else {
      byte_max[3]++;
    }
    if (byte_max[3] - byte_min[3] > 1) {
      int tmp_state_mid = fsm.AddState();
      // First byte.
      fsm.GetFsm().AddEdge(from, tmp_state_mid, byte_min[3] + 1, byte_max[3] - 1);
      int tmp_state_mid2 = fsm.AddState();
      // Second byte.
      fsm.GetFsm().AddEdge(tmp_state_mid, tmp_state_mid2, 0x80, 0xBF);
      int tmp_state_mid3 = fsm.AddState();
      // Third byte.
      fsm.GetFsm().AddEdge(tmp_state_mid2, tmp_state_mid3, 0x80, 0xBF);
      // Last byte.
      fsm.GetFsm().AddEdge(tmp_state_mid3, to, 0x80, 0xBF);
    }
    return;
  }
  if (byte_max[2] != 0) {
    // 3 byte unicode.
    if (byte_max[2] == byte_min[2]) {
      int tmp_state = fsm.AddState();
      fsm.GetFsm().AddEdge(from, tmp_state, byte_min[2], byte_max[2]);
      min = (min & 0x00FFFF);
      max = (max & 0x00FFFF);
      AddSameLengthCharacterRange(fsm, tmp_state, to, min, max);
      return;
    }
    if ((min & 0x00FFFF) != 0x8080) {
      int tmp_state_min = fsm.AddState();
      fsm.GetFsm().AddEdge(from, tmp_state_min, byte_min[2], byte_min[2]);
      AddSameLengthCharacterRange(fsm, tmp_state_min, to, (min & 0x00FFFF), 0x00BFBF);
    } else {
      byte_min[2]--;
    }
    if ((max & 0x00FFFF) != 0xBFBF) {
      int tmp_state_max = fsm.AddState();
      fsm.GetFsm().AddEdge(from, tmp_state_max, byte_max[2], byte_max[2]);
      AddSameLengthCharacterRange(fsm, tmp_state_max, to, 0x0080, (max & 0x00FFFF));
    } else {
      byte_max[2]++;
    }
    if (byte_max[2] - byte_min[2] > 1) {
      int tmp_state_mid = fsm.AddState();
      // First byte.
      fsm.GetFsm().AddEdge(from, tmp_state_mid, byte_min[2] + 1, byte_max[2] - 1);
      int tmp_state_mid2 = fsm.AddState();
      // Second byte.
      fsm.GetFsm().AddEdge(tmp_state_mid, tmp_state_mid2, 0x80, 0xBF);
      // Last byte.
      fsm.GetFsm().AddEdge(tmp_state_mid2, to, 0x80, 0xBF);
    }
    return;
  }

  // 2 byte unicode.
  if (byte_max[1] == byte_min[1]) {
    int tmp_state = fsm.AddState();
    fsm.GetFsm().AddEdge(from, tmp_state, byte_min[1], byte_max[1]);
    min = (min & 0x00FF);
    max = (max & 0x00FF);
    AddSameLengthCharacterRange(fsm, tmp_state, to, min, max);
    return;
  }
  if ((min & 0x00FF) != 0x80) {
    int tmp_state_min = fsm.AddState();
    fsm.GetFsm().AddEdge(from, tmp_state_min, byte_min[1], byte_min[1]);
    AddSameLengthCharacterRange(fsm, tmp_state_min, to, (min & 0x00FF), 0x00BF);
  } else {
    byte_min[1]--;
  }
  if ((max & 0x00FF) != 0xBF) {
    int tmp_state_max = fsm.AddState();
    fsm.GetFsm().AddEdge(from, tmp_state_max, byte_max[1], byte_max[1]);
    AddSameLengthCharacterRange(fsm, tmp_state_max, to, 0x0080, (max & 0x00FF));
  } else {
    byte_max[1]++;
  }
  if (byte_max[1] - byte_min[1] > 1) {
    int tmp_state_mid = fsm.AddState();
    // First byte.
    fsm.GetFsm().AddEdge(from, tmp_state_mid, byte_min[1] + 1, byte_max[1] - 1);
    fsm.GetFsm().AddEdge(tmp_state_mid, to, 0x80, 0xBF);
  }
  return;
}

// This function will add a range [min, max] of unicode characters to the FSM.
void GrammarFSMBuilderImpl::AddCharacterRange(
    FSMWithStartEnd& fsm, int from, int to, uint32_t min, uint32_t max
) {
  XGRAMMAR_CHECK(min <= max) << "Invalid character range: min (" << min << ") > max (" << max
                             << ")";
  // Ensure max and min are valid unicode value.
  if (max > kMax4BytesUnicode) {
    max = kMax4BytesUnicode;
  } else if (max > kMax3BytesUnicode) {
    if (max < kMin4BytesUnicode) {
      max = kMax3BytesUnicode;
    }
  } else if (max > kMax2BytesUnicode) {
    if (max < kMin3BytesUnicode) {
      max = kMax2BytesUnicode;
    }
  } else if (max < kMin2BytesUnicode && (max > kMax1ByteUnicode)) {
    max = kMax1ByteUnicode;
  }

  if (min > kMax4BytesUnicode) {
    min = kMax4BytesUnicode;
  } else if (min > kMax3BytesUnicode) {
    if (min < kMin4BytesUnicode) {
      min = kMin4BytesUnicode;
    }
  } else if (min > kMax2BytesUnicode) {
    if (min < kMin3BytesUnicode) {
      min = kMin3BytesUnicode;
    }
  } else if (min < kMin2BytesUnicode && (min > kMax1ByteUnicode)) {
    min = kMin2BytesUnicode;
  }

  // Step2. Divide the range into several ranges, which contain characters with different lengths.
  if (max <= kMax1ByteUnicode) {
    AddSameLengthCharacterRange(fsm, from, to, min, max);
    return;
  }
  if (max <= kMax2BytesUnicode) {
    if (min >= kMin2BytesUnicode) {
      AddSameLengthCharacterRange(fsm, from, to, min, max);
    } else {
      AddSameLengthCharacterRange(fsm, from, to, min, kMax1ByteUnicode);
      AddSameLengthCharacterRange(fsm, from, to, kMin2BytesUnicode, max);
    }
    return;
  }
  if (max <= kMax3BytesUnicode) {
    if (min >= kMin3BytesUnicode) {
      AddSameLengthCharacterRange(fsm, from, to, min, max);
    } else if (min >= kMin2BytesUnicode) {
      AddSameLengthCharacterRange(fsm, from, to, min, kMax2BytesUnicode);
      AddSameLengthCharacterRange(fsm, from, to, kMin3BytesUnicode, max);
    } else {
      AddSameLengthCharacterRange(fsm, from, to, min, kMax1ByteUnicode);
      AddSameLengthCharacterRange(fsm, from, to, kMin2BytesUnicode, kMax2BytesUnicode);
      AddSameLengthCharacterRange(fsm, from, to, kMin3BytesUnicode, max);
    }
    return;
  }
  XGRAMMAR_CHECK(max <= kMax4BytesUnicode);
  if (min >= kMin4BytesUnicode) {
    AddSameLengthCharacterRange(fsm, from, to, min, max);
  } else if (min >= kMin3BytesUnicode) {
    AddSameLengthCharacterRange(fsm, from, to, min, kMax3BytesUnicode);
    AddSameLengthCharacterRange(fsm, from, to, kMin4BytesUnicode, max);
  } else if (min >= kMin2BytesUnicode) {
    AddSameLengthCharacterRange(fsm, from, to, min, kMax2BytesUnicode);
    AddSameLengthCharacterRange(fsm, from, to, kMin3BytesUnicode, kMax3BytesUnicode);
    AddSameLengthCharacterRange(fsm, from, to, kMin4BytesUnicode, max);
  } else {
    AddSameLengthCharacterRange(fsm, from, to, min, kMax1ByteUnicode);
    AddSameLengthCharacterRange(fsm, from, to, kMin2BytesUnicode, kMax2BytesUnicode);
    AddSameLengthCharacterRange(fsm, from, to, kMin3BytesUnicode, kMax3BytesUnicode);
    AddSameLengthCharacterRange(fsm, from, to, kMin4BytesUnicode, max);
  }
  return;
}

FSMWithStartEnd GrammarFSMBuilderImpl::BuildNegativeCharacterClass(const GrammarExpr& expr) {
  XGRAMMAR_DCHECK(
      expr.type == ExprType::kCharacterClass || expr.type == ExprType::kCharacterClassStar
  );
  XGRAMMAR_DCHECK(expr[0]);  // Negative character class should be true.
  std::bitset<128> char_set;
  for (int i = 1; i < static_cast<int>(expr.size()); i += 2) {
    uint8_t byte_min = static_cast<uint8_t>(expr[i]);
    uint8_t byte_max = static_cast<uint8_t>(expr[i + 1]);
    if (byte_max > 128) {
      XGRAMMAR_LOG(WARNING) << "Negative Character class contains byte greater than 127, "
                            << "clamping to 127.";
      byte_max = 127;
    }
    for (uint8_t j = byte_min; j <= byte_max; ++j) {
      char_set.set(j);
    }
  }

  // Construct the basic FSM.
  FSMWithStartEnd result_fsm;
  int start_state = result_fsm.AddState();
  bool is_star = expr.type == ExprType::kCharacterClassStar;
  result_fsm.SetStartState(start_state);
  int end_state = -1;
  if (is_star) {
    end_state = start_state;
  } else {
    end_state = result_fsm.AddState();
  }
  result_fsm.AddEndState(end_state);
  int left_bound = -1;
  for (int i = 0; i < 128; ++i) {
    if (!char_set[i]) {
      left_bound = i;
      int right_bound = i + 1;
      while (right_bound < 128 && !char_set[right_bound]) {
        right_bound++;
      }
      result_fsm.GetFsm().AddEdge(
          start_state,
          end_state,
          static_cast<uint8_t>(left_bound),
          static_cast<uint8_t>(right_bound - 1)
      );
      i = right_bound;
    }
  }
  AddCharacterRange(result_fsm, start_state, end_state, kMin2BytesUnicode, kMax4BytesUnicode);
  return result_fsm;
}

FSMWithStartEnd GrammarFSMBuilderImpl::CharacterClass(const GrammarExpr& expr) {
  bool is_negative = expr[0];
  FSMWithStartEnd result_fsm;
  if (is_negative) {
    result_fsm = BuildNegativeCharacterClass(expr);
    return result_fsm;
  }
  int start_state = result_fsm.AddState();
  result_fsm.SetStartState(start_state);
  bool is_star = expr.type == ExprType::kCharacterClassStar;
  int end_state = -1;
  if (is_star) {
    end_state = start_state;
  } else {
    end_state = result_fsm.AddState();
  }
  result_fsm.AddEndState(end_state);
  for (int i = 1; i < static_cast<int>(expr.size()); i += 2) {
    uint8_t byte_min = static_cast<uint8_t>(expr[i]);
    uint8_t byte_max = static_cast<uint8_t>(expr[i + 1]);
    result_fsm.GetFsm().AddEdge(start_state, end_state, byte_min, byte_max);
  }
  return result_fsm;
}

std::optional<FSMWithStartEnd> GrammarFSMBuilderImpl::Sequence(
    const GrammarExpr& expr, const Grammar& grammar
) {
  std::vector<FSMWithStartEnd> fsm_lists;

  // Build the fsm of sub-expressions.
  for (const auto& sequence_id : expr) {
    const auto& sequence_expr = grammar->GetGrammarExpr(sequence_id);
    switch (sequence_expr.type) {
      case (ExprType::kByteString): {
        fsm_lists.push_back(ByteString(sequence_expr));
        break;
      }
      case (ExprType::kRuleRef): {
        fsm_lists.push_back(RuleRef(sequence_expr));
        break;
      }
      case (ExprType::kCharacterClass):
      case (ExprType::kCharacterClassStar): {
        fsm_lists.push_back(CharacterClass(sequence_expr));
        break;
      }
      default: {
        return std::nullopt;
      }
    }
  }

  // Check if the sequence is empty.
  if (fsm_lists.empty()) {
    FSMWithStartEnd empty_fsm;
    empty_fsm.AddState();
    empty_fsm.SetStartState(0);
    empty_fsm.AddEndState(0);
    return empty_fsm;
  }

  return FSMWithStartEnd::Concat(fsm_lists);
}

FSMWithStartEnd GrammarFSMBuilderImpl::RuleRef(const GrammarExpr& expr) {
  FSMWithStartEnd result_fsm;
  result_fsm.AddState();
  result_fsm.AddState();
  result_fsm.SetStartState(0);
  result_fsm.AddEndState(1);
  result_fsm.GetFsm().AddRuleEdge(0, 1, expr[0]);
  return result_fsm;
}

FSMWithStartEnd GrammarFSMBuilderImpl::ByteString(const GrammarExpr& expr) {
  XGRAMMAR_DCHECK(expr.type == ExprType::kByteString);
  FSMWithStartEnd result_fsm;
  int current_state = result_fsm.AddState();
  result_fsm.SetStartState(current_state);
  for (const auto& byte : expr) {
    int next_state = result_fsm.AddState();
    result_fsm.GetFsm().AddEdge(
        current_state, next_state, static_cast<uint8_t>(byte), static_cast<uint8_t>(byte)
    );
    current_state = next_state;
  }
  result_fsm.AddEndState(current_state);
  return result_fsm;
}

std::optional<FSMWithStartEnd> GrammarFSMBuilderImpl::Choices(
    const GrammarExpr& expr, const Grammar& grammar
) {
  XGRAMMAR_DCHECK(expr.type == ExprType::kChoices);
  std::vector<FSMWithStartEnd> fsm_list;
  bool nullable = false;
  for (const auto& choice_id : expr) {
    const auto& choice_expr = grammar->GetGrammarExpr(choice_id);
    // The choice expression should be either a sequence or an empty string.
    if (choice_expr.type == ExprType::kEmptyStr) {
      nullable = true;
      continue;
    }
    XGRAMMAR_DCHECK(choice_expr.type == ExprType::kSequence);
    auto fsm_result = Sequence(choice_expr, grammar);
    if (!fsm_result.has_value()) {
      return std::nullopt;
    }
    fsm_list.push_back(std::move(fsm_result.value()));
  }

  if (fsm_list.empty()) {
    // It's an empty rule.
    FSMWithStartEnd empty_fsm;
    empty_fsm.AddState();
    empty_fsm.SetStartState(0);
    empty_fsm.AddEndState(0);
    return empty_fsm;
  }
  if (nullable) {
    FSMWithStartEnd null_fsm;
    null_fsm.AddState();
    null_fsm.SetStartState(0);
    null_fsm.AddEndState(0);
    fsm_list.push_back(std::move(null_fsm));
  }

  auto result = FSMWithStartEnd::Union(fsm_list);
  result = result.SimplifyEpsilon();
  result = result.MergeEquivalentSuccessors();
  auto result_raw = result.MinimizeDFA();
  if (result_raw.IsOk()) {
    result = std::move(result_raw).Unwrap();
  }
  return result;
}

std::optional<FSMWithStartEnd> GrammarFSMBuilderImpl::BuildTagDispatchWithStopString(
    const std::vector<std::pair<std::string, int>>& tag_dispatch_rules,
    const std::vector<std::string>& stop_strings,
    bool loop_after_dispatch
) {
  XGRAMMAR_DCHECK(stop_strings.size() > 0);
  std::vector<std::string> tag_names;
  tag_names.reserve(tag_dispatch_rules.size());
  for (const auto& [tag_name, tag_id] : tag_dispatch_rules) {
    tag_names.push_back(tag_name);
  }
  for (const auto& stop_string : stop_strings) {
    tag_names.push_back(stop_string);
  }
  std::vector<int> trie_end_states;
  auto trie_result = TrieFSMBuilder::Build(tag_names, &trie_end_states, false, true);
  if (!trie_result.has_value()) {
    return std::nullopt;
  }
  auto trie_fsm = trie_result->GetFsm();
  auto start = trie_result->GetStart();
  std::unordered_set<int> old_ends;
  for (int end = 0; end < trie_result->NumStates(); end++) {
    if (trie_result->IsEndState(end)) {
      old_ends.insert(end);
    }
  }
  std::vector<bool> ends(trie_fsm.NumStates(), false);

  // The final end states are the end of each stop string.
  for (int i = static_cast<int>(tag_dispatch_rules.size());
       i < static_cast<int>(trie_end_states.size());
       i++) {
    ends[trie_end_states[i]] = true;
  }

  if (loop_after_dispatch) {
    for (int i = 0; i < static_cast<int>(tag_dispatch_rules.size()); i++) {
      trie_fsm.AddRuleEdge(trie_end_states[i], start, tag_dispatch_rules[i].second);
    }
  } else {
    // We should first build a new FSM that only contains the stop strings.
    tag_names.clear();
    for (const auto& stop_string : stop_strings) {
      tag_names.push_back(stop_string);
    }
    std::vector<int> stop_end_states;
    auto stop_trie_result = TrieFSMBuilder::Build(tag_names, nullptr, false, false);
    XGRAMMAR_DCHECK(stop_trie_result.has_value());
    auto stop_trie_fsm = stop_trie_result->GetFsm();
    auto stop_trie_start = stop_trie_result->GetStart();
    std::unordered_set<int> stop_trie_ends;
    for (int end = 0; end < stop_trie_result->NumStates(); end++) {
      if (stop_trie_result->IsEndState(end)) {
        stop_trie_ends.insert(end);
      }
    }

    std::vector<int> stop_trie_to_trie_map;
    trie_fsm.AddFSM(stop_trie_fsm, &stop_trie_to_trie_map);
    ends.resize(trie_fsm.NumStates(), false);
    int start_of_stop_trie = stop_trie_to_trie_map[stop_trie_start];
    for (auto state : stop_trie_ends) {
      ends[stop_trie_to_trie_map[state]] = true;
    }

    for (int i = 0; i < static_cast<int>(tag_dispatch_rules.size()); i++) {
      trie_fsm.AddRuleEdge(trie_end_states[i], start_of_stop_trie, tag_dispatch_rules[i].second);
    }
  }

  return FSMWithStartEnd(trie_fsm, start, ends);
}

std::optional<FSMWithStartEnd> GrammarFSMBuilderImpl::BuildTagDispatchWithEOSStop(
    const std::vector<std::pair<std::string, int>>& tag_dispatch_rules, bool loop_after_dispatch
) {
  std::vector<std::string> tag_names;
  tag_names.reserve(tag_dispatch_rules.size());
  for (const auto& [tag_name, tag_id] : tag_dispatch_rules) {
    tag_names.push_back(tag_name);
  }
  std::vector<int> end_states;
  auto trie_result = TrieFSMBuilder::Build(tag_names, &end_states, false, true);
  if (!trie_result.has_value()) {
    return std::nullopt;
  }
  auto trie_fsm = trie_result->GetFsm();
  auto start = trie_result->GetStart();
  std::unordered_set<int> old_ends;
  std::vector<bool> ends(trie_fsm.NumStates(), false);
  for (int end = 0; end < trie_result->NumStates(); end++) {
    if (trie_result->IsEndState(end)) {
      old_ends.insert(end);
    }
  }

  // The final end states are all but old_ends.
  for (int i = 0; i < trie_fsm.NumStates(); i++) {
    if (old_ends.count(i) == 0) {
      ends[i] = true;
    }
  }

  // Add rule ref edges
  for (int i = 0; i < static_cast<int>(tag_dispatch_rules.size()); i++) {
    int next_state;
    if (loop_after_dispatch) {
      next_state = start;
    } else {
      next_state = trie_fsm.AddState();
      ends.push_back(true);
    }
    trie_fsm.AddRuleEdge(end_states[i], next_state, tag_dispatch_rules[i].second);
  }

  return FSMWithStartEnd(trie_fsm, start, ends);
}

std::optional<FSMWithStartEnd> GrammarFSMBuilderImpl::TagDispatch(
    const Grammar::Impl::TagDispatch& tag_dispatch
) {
  if (tag_dispatch.stop_eos) {
    return BuildTagDispatchWithEOSStop(
        tag_dispatch.tag_rule_pairs, tag_dispatch.loop_after_dispatch
    );
  } else {
    return BuildTagDispatchWithStopString(
        tag_dispatch.tag_rule_pairs, tag_dispatch.stop_str, tag_dispatch.loop_after_dispatch
    );
  }
}

class RepetitionNormalizerImpl {
 public:
  void Apply(Grammar* grammar) {
    for (int i = 0; i < (*grammar)->NumGrammarExprs(); ++i) {
      auto expr = (*grammar)->GetGrammarExpr(i);
      if (expr.type != Grammar::Impl::GrammarExprType::kRepeat) {
        continue;
      }
      int repeat_rule_id = expr[0];
      grammar->ImplPtr()->GetRule(repeat_rule_id).is_exact_lookahead = true;
      if (std::binary_search(
              (*grammar)->allow_empty_rule_ids.begin(),
              (*grammar)->allow_empty_rule_ids.end(),
              repeat_rule_id
          )) {
        // The repeated rule can be empty, so we need to normalize it.
        expr.SetData(1, 0);  // Set min repeat to 0
      }
    }
  }
};
class GrammarFSMHasherImpl {
 public:
  void Apply(Grammar* grammar);

  static const int16_t kEndStateFlag = -0x200;
  static const int16_t kSelfRecursionFlag = -0x300;
  static const int16_t kSimpleCycleFlag = -0x400;

 private:
  Grammar* grammar_;
  std::vector<bool> visited_;
  std::vector<std::vector<int32_t>> ref_graph_from_referrer_to_referee_;
  std::vector<std::vector<int32_t>> ref_graph_from_referee_to_referrer_;
  std::vector<std::vector<FSMEdge>> sorted_edges_;

  /*!
   * \brief Get the hash value of a fsm, with a given grammar.
   */
  uint64_t HashFsm(int fsm_index);

  /*!
   * \brief Find a simple cycle in the reference graph, And hash the
   * fsms in the simple cycle.
   */
  bool FindSimpleCycle();

  /*!
   * \brief Hash the fsms in the simple cycle.
   */
  void HashSimpleCycle(const std::vector<int32_t>& simple_cycle);

  /*!
   * \brief Find a simple fsm that can be hashed. If it can't, it will
   * call FindSimpleCycle() and try to simplify the graph, and then try to
   * find a simple fsm again.
   */
  int32_t FindSimpleFsmCanBeHashed();
};

bool GrammarFSMHasherImpl::FindSimpleCycle() {
  // Try to find a simple cycle.
  std::vector<bool> not_simple_cycle = visited_;
  for (size_t i = 0; i < ref_graph_from_referee_to_referrer_.size(); i++) {
    if (not_simple_cycle[i]) {
      continue;
    }
    // Not a simple cycle if it has more than one referee.
    std::stack<int32_t> dfs_stack;
    std::vector<int32_t> simple_cycle;
    auto in_stack = std::vector<bool>(ref_graph_from_referee_to_referrer_.size(), false);
    dfs_stack.push(static_cast<int32_t>(i));
    int32_t current_fsm_index = i;
    in_stack[current_fsm_index] = true;
    while ((ref_graph_from_referrer_to_referee_[current_fsm_index].size() == 1) &&
           !not_simple_cycle[current_fsm_index]) {
      XGRAMMAR_CHECK(current_fsm_index != ref_graph_from_referrer_to_referee_[current_fsm_index][0])
          << "Self-recursion cycle found in the reference graph, which is not allowed.";
      not_simple_cycle[current_fsm_index] = true;
      current_fsm_index = ref_graph_from_referrer_to_referee_[current_fsm_index][0];
      if (in_stack[current_fsm_index]) {
        simple_cycle.push_back(current_fsm_index);
        while (dfs_stack.top() != current_fsm_index) {
          simple_cycle.push_back(dfs_stack.top());
          dfs_stack.pop();
        }
        // Found a simple cycle.
        break;
      } else {
        dfs_stack.push(current_fsm_index);
        in_stack[current_fsm_index] = true;
      }
    }
    if (!simple_cycle.empty()) {
      HashSimpleCycle(simple_cycle);
      return true;
    }
  }
  return false;
}

void GrammarFSMHasherImpl::HashSimpleCycle(const std::vector<int32_t>& simple_cycle) {
  // Initialize the cycle hash.
  for (const auto& cycle_id : simple_cycle) {
    visited_[cycle_id] = true;
    grammar_->ImplPtr()->per_rule_fsm_hashes[cycle_id] = kSimpleCycleFlag;
  }

  std::vector<int32_t> local_cycle_hash;
  local_cycle_hash.reserve(simple_cycle.size());
  for (const auto& cycle_id : simple_cycle) {
    local_cycle_hash.push_back(HashFsm(cycle_id));
  }
  for (int i = 1; i < static_cast<int>(local_cycle_hash.size()); i++) {
    std::vector<int32_t> local_cycle_hash_copy = local_cycle_hash;
    for (int j = 0; j < static_cast<int>(local_cycle_hash.size()); j++) {
      local_cycle_hash[j] = HashCombine64Bits(
          local_cycle_hash[j], local_cycle_hash_copy[(i + j) % local_cycle_hash.size()]
      );
    }
  }
  for (int i = 0; i < static_cast<int>(simple_cycle.size()); i++) {
    grammar_->ImplPtr()->per_rule_fsm_hashes[simple_cycle[i]] = local_cycle_hash[i];
    for (const auto& referer : ref_graph_from_referee_to_referrer_[simple_cycle[i]]) {
      ref_graph_from_referrer_to_referee_[referer].erase(std::find_if(
          ref_graph_from_referrer_to_referee_[referer].begin(),
          ref_graph_from_referrer_to_referee_[referer].end(),
          [&](int32_t rule_id) { return rule_id == simple_cycle[i]; }
      ));
    }
  }
}

int32_t GrammarFSMHasherImpl::FindSimpleFsmCanBeHashed() {
  bool possible_to_find = true;
  while (possible_to_find) {
    possible_to_find = false;
    for (size_t i = 0; i < ref_graph_from_referrer_to_referee_.size(); i++) {
      if (visited_[i]) {
        continue;
      }
      if (ref_graph_from_referrer_to_referee_[i].empty()) {
        return i;
      }
      if (ref_graph_from_referrer_to_referee_[i].size() == 1 &&
          ref_graph_from_referrer_to_referee_[i][0] == static_cast<int32_t>(i)) {
        // Self-recursion fsm.
        return static_cast<int32_t>(i);
      }
    }
    // Try to find a simple cycle. We must ensure there are not self-recursion cycles.
    possible_to_find = FindSimpleCycle();
  }
  return -1;
}

void GrammarFSMHasherImpl::Apply(Grammar* grammar) {
  grammar_ = grammar;
  grammar->ImplPtr()->per_rule_fsm_hashes =
      std::vector<std::optional<uint64_t>>((*grammar)->NumRules());
  grammar->ImplPtr()->per_rule_fsm_new_state_ids =
      std::vector<std::optional<std::vector<std::pair<int32_t, int32_t>>>>((*grammar)->NumRules());
  ref_graph_from_referee_to_referrer_.clear();
  ref_graph_from_referrer_to_referee_.clear();
  sorted_edges_.clear();
  visited_ = std::vector<bool>((*grammar)->NumRules(), false);

  // Get the reference graph.
  ref_graph_from_referee_to_referrer_ = RuleRefGraphFinder().Apply(*grammar);
  ref_graph_from_referrer_to_referee_ = std::vector<std::vector<int32_t>>((*grammar)->NumRules());
  for (int referee = 0; referee < static_cast<int>(ref_graph_from_referee_to_referrer_.size());
       ++referee) {
    for (int referer : ref_graph_from_referee_to_referrer_[referee]) {
      ref_graph_from_referrer_to_referee_[referer].push_back(referee);
    }
  }

  // Sort the edges.
  const auto& complete_fsm = grammar->ImplPtr()->complete_fsm;
  sorted_edges_.reserve(complete_fsm.NumStates());
  for (int i = 0; i < complete_fsm.NumStates(); i++) {
    const auto& edges = complete_fsm.GetEdges(i);
    sorted_edges_.emplace_back();
    sorted_edges_.back().reserve(edges.size());
    for (const auto& edge : edges) {
      sorted_edges_.back().emplace_back(edge);
    }
    std::sort(sorted_edges_.back().begin(), sorted_edges_.back().end());
  }

  // Disable non-fsms.
  for (size_t i = 0; i < grammar->ImplPtr()->per_rule_fsms.size(); i++) {
    if (!grammar->ImplPtr()->per_rule_fsms[i].has_value()) {
      visited_[i] = true;
    }
  }

  // Find the fsm which can be hashed: a terminal fsm, or a self-recursion fsm.
  auto current_operating_index = FindSimpleFsmCanBeHashed();
  while (current_operating_index != -1) {
    visited_[current_operating_index] = true;

    grammar->ImplPtr()->per_rule_fsm_hashes[current_operating_index] =
        HashFsm(current_operating_index);
    // Remove the fsm from the reference graph.
    for (const auto& referer : ref_graph_from_referee_to_referrer_[current_operating_index]) {
      ref_graph_from_referrer_to_referee_[referer].erase(std::find_if(
          ref_graph_from_referrer_to_referee_[referer].begin(),
          ref_graph_from_referrer_to_referee_[referer].end(),
          [&](int32_t rule_id) { return rule_id == current_operating_index; }
      ));
    }

    // Find if there are more fsms can be hashed.
    current_operating_index = FindSimpleFsmCanBeHashed();
  }
}

uint64_t GrammarFSMHasherImpl::HashFsm(int fsm_index) {
  uint64_t hash_result = 0;
  XGRAMMAR_DCHECK(fsm_index >= 0 && fsm_index < (*grammar_)->NumRules())
      << "Invalid fsm index: " << fsm_index << " num_rules: " << (*grammar_)->NumRules();
  const auto& fsm = grammar_->ImplPtr()->per_rule_fsms[fsm_index];
  XGRAMMAR_DCHECK(fsm.has_value());
  std::map<int32_t, int32_t> original_state_id_to_new_id;
  original_state_id_to_new_id[fsm->GetStart()] = 0;
  std::queue<int32_t> bfs_queue;
  std::set<std::pair<int32_t, int32_t>> hash_and_target;
  bfs_queue.push(fsm->GetStart());

  // Perform a bfs to hash all the edges.
  while (!bfs_queue.empty()) {
    const int& current_old_state_id = std::move(bfs_queue.front());
    const int& current_new_state_id = original_state_id_to_new_id[current_old_state_id];
    bfs_queue.pop();

    // Check if the current state is an end state.
    if (fsm->IsEndState(current_old_state_id)) {
      hash_result = HashCombine64Bits(
          hash_result, current_new_state_id, kEndStateFlag, kEndStateFlag, current_new_state_id
      );
    }

    // Hash the edges.

    // First, check the edges which are rule references. To keep consistent, we need to sort them
    // with hashes.
    for (const auto& edge : sorted_edges_[current_old_state_id]) {
      if (!edge.IsRuleRef()) {
        continue;
      }
      if (edge.GetRefRuleId() == fsm_index) {
        hash_and_target.insert({kSelfRecursionFlag, edge.target});
        continue;
      }
      XGRAMMAR_CHECK(grammar_->ImplPtr()->per_rule_fsm_hashes[edge.GetRefRuleId()].has_value());
      hash_and_target.insert(
          {grammar_->ImplPtr()->per_rule_fsm_hashes[edge.GetRefRuleId()].value(), edge.target}
      );
    }

    // Hash them.
    for (const auto& [hash, target] : hash_and_target) {
      if (original_state_id_to_new_id.find(target) == original_state_id_to_new_id.end()) {
        original_state_id_to_new_id[target] =
            static_cast<int32_t>(original_state_id_to_new_id.size());
        bfs_queue.push(target);
      }
      int32_t target_new_id = original_state_id_to_new_id[target];
      hash_result = HashCombine64Bits(hash_result, current_new_state_id, hash, target_new_id);
    }

    // Then, check the edges which are not rule references.
    for (const auto& edge : sorted_edges_[current_old_state_id]) {
      // Visit a new node.
      if (original_state_id_to_new_id.find(edge.target) == original_state_id_to_new_id.end()) {
        original_state_id_to_new_id[edge.target] =
            static_cast<int32_t>(original_state_id_to_new_id.size());
        bfs_queue.push(edge.target);
      }
      int32_t target_new_id = original_state_id_to_new_id[edge.target];
      if (edge.IsRuleRef()) {
        continue;
      }
      hash_result = HashCombine64Bits(
          hash_result,
          current_new_state_id,
          static_cast<int32_t>(edge.min),
          static_cast<int32_t>(edge.max),
          target_new_id
      );
    }
  }
  auto& id_mapping = grammar_->ImplPtr()->per_rule_fsm_new_state_ids[fsm_index];
  id_mapping = std::vector<std::pair<int32_t, int32_t>>(
      original_state_id_to_new_id.begin(), original_state_id_to_new_id.end()
  );
  return hash_result;
}

std::optional<AdaptiveTokenMask> CrossingCacheManager::CrossingCacheManagerImpl::GetCache(
    const uint64_t& fsm_hash, int32_t fsm_new_node_id, const uint64_t& tokenizer_hash
) {
  std::lock_guard<std::mutex> lock(mutex_);

  if (cache_.find(std::make_tuple(fsm_hash, fsm_new_node_id, tokenizer_hash)) == cache_.end()) {
    // The cache is not hit.
    return std::nullopt;
  }
  // Perform LRU.
  auto list_iterator = cache_[std::make_tuple(fsm_hash, fsm_new_node_id, tokenizer_hash)];
  cache_list_.splice(cache_list_.begin(), cache_list_, list_iterator);

  // Return the cached token mask.
  return cache_list_.front().second;
}

bool CrossingCacheManager::CrossingCacheManagerImpl::AddCache(
    const uint64_t& fsm_hash,
    int32_t fsm_new_node_id,
    const uint64_t& tokenizer_hash,
    const AdaptiveTokenMask& token_mask
) {
  std::lock_guard<std::mutex> lock(mutex_);
  if (cache_.find(std::make_tuple(fsm_hash, fsm_new_node_id, tokenizer_hash)) != cache_.end()) {
    // The cache already exists.
    return false;
  }
  // Add the new cache.
  cache_list_.emplace_front(
      std::make_pair(std::make_tuple(fsm_hash, fsm_new_node_id, tokenizer_hash), token_mask)
  );
  cache_[std::make_tuple(fsm_hash, fsm_new_node_id, tokenizer_hash)] = cache_list_.begin();

  // If the cache exceeds the maximum size, evict the least recently used item.
  if (cache_.size() > max_cache_size_) {
    auto last_cache_list_iterator = cache_list_.end();
    last_cache_list_iterator--;
    cache_.erase(last_cache_list_iterator->first);
    cache_list_.pop_back();
  }
  return true;
}

bool CrossingCacheManager::CrossingCacheManagerImpl::AddCache(
    const uint64_t& fsm_hash,
    int32_t fsm_new_node_id,
    const uint64_t& tokenizer_hash,
    AdaptiveTokenMask&& token_mask
) {
  std::lock_guard<std::mutex> lock(mutex_);
  if (cache_.find(std::make_tuple(fsm_hash, fsm_new_node_id, tokenizer_hash)) != cache_.end()) {
    // The cache already exists.
    return false;
  }
  // Add the new cache.
  cache_list_.emplace_front(std::make_pair(
      std::make_tuple(fsm_hash, fsm_new_node_id, tokenizer_hash), std::move(token_mask)
  ));
  cache_[std::make_tuple(fsm_hash, fsm_new_node_id, tokenizer_hash)] = cache_list_.begin();

  // If the cache exceeds the maximum size, evict the least recently used item.
  if (cache_.size() > max_cache_size_) {
    auto last_cache_list_iterator = cache_list_.end();
    last_cache_list_iterator--;
    cache_.erase(last_cache_list_iterator->first);
    cache_list_.pop_back();
  }
  return true;
}

void CrossingCacheManager::CrossingCacheManagerImpl::ClearCache() {
  std::lock_guard<std::mutex> lock(mutex_);
  cache_.clear();
  cache_list_.clear();
}

/*************************** Forward grammar functors to their impl ***************************/

Grammar GrammarNormalizer::Apply(const Grammar& grammar) {
  return GrammarNormalizerImpl().Apply(grammar);
}

Grammar GrammarUnionFunctor::Apply(const std::vector<Grammar>& grammars) {
  return GrammarUnionFunctorImpl().Apply(grammars);
}

Grammar GrammarConcatFunctor::Apply(const std::vector<Grammar>& grammars) {
  return GrammarConcatFunctorImpl().Apply(grammars);
}

std::vector<int32_t> AllowEmptyRuleAnalyzer::Apply(const Grammar& grammar) {
  return AllowEmptyRuleAnalyzerImpl().Apply(grammar);
}

void RuleInliner::Apply(Grammar* grammar) { RuleInlinerImpl().Apply(grammar); }

void ByteStringFuser::Apply(Grammar* grammar) { ByteStringFuserImpl().Apply(grammar); }

Grammar DeadCodeEliminator::Apply(const Grammar& grammar) {
  return DeadCodeEliminatorImpl().Apply(grammar);
}

void StructureNormalizer::Apply(Grammar* grammar) { StructureNormalizerImpl().Apply(grammar); }

void LookaheadAssertionAnalyzer::Apply(Grammar* grammar) {
  LookaheadAssertionAnalyzerImpl().Apply(grammar);
}

int32_t SubGrammarAdder::Apply(GrammarBuilder* builder, const Grammar& sub_grammar) {
  return SubGrammarAdderImpl().ApplyWithBuilder(builder, sub_grammar);
}

void GrammarFSMBuilder::Apply(Grammar* grammar) { GrammarFSMBuilderImpl().Apply(grammar); }

void RepetitionNormalizer::Apply(Grammar* grammar) { RepetitionNormalizerImpl().Apply(grammar); }

FSMWithStartEnd GrammarFSMBuilder::RuleRef(const GrammarExpr& expr) {
  return GrammarFSMBuilderImpl::RuleRef(expr);
}

FSMWithStartEnd GrammarFSMBuilder::CharacterClass(const GrammarExpr& expr) {
  return GrammarFSMBuilderImpl::CharacterClass(expr);
}

FSMWithStartEnd GrammarFSMBuilder::ByteString(const GrammarExpr& expr) {
  return GrammarFSMBuilderImpl::ByteString(expr);
}

std::optional<FSMWithStartEnd> GrammarFSMBuilder::Sequence(
    const GrammarExpr& expr, const Grammar& grammar
) {
  return GrammarFSMBuilderImpl::Sequence(expr, grammar);
}

std::optional<FSMWithStartEnd> GrammarFSMBuilder::Choices(
    const GrammarExpr& expr, const Grammar& grammar
) {
  return GrammarFSMBuilderImpl::Choices(expr, grammar);
}

std::optional<FSMWithStartEnd> GrammarFSMBuilder::TagDispatch(
    const Grammar::Impl::TagDispatch& tag_dispatch
) {
  return GrammarFSMBuilderImpl::TagDispatch(tag_dispatch);
}

void GrammarFSMHasher::Apply(Grammar* grammar) { GrammarFSMHasherImpl().Apply(grammar); }

std::optional<AdaptiveTokenMask> CrossingCacheManager::GetCache(
    const uint64_t& fsm_hash, int32_t fsm_new_node_id, const uint64_t& tokenizer_hash
) {
  return crossing_cache_manager_impl_.GetCache(fsm_hash, fsm_new_node_id, tokenizer_hash);
}

bool CrossingCacheManager::AddCache(
    const uint64_t& fsm_hash,
    int32_t fsm_new_node_id,
    const uint64_t& tokenizer_hash,
    const AdaptiveTokenMask& token_mask
) {
  return crossing_cache_manager_impl_.AddCache(
      fsm_hash, fsm_new_node_id, tokenizer_hash, token_mask
  );
}

bool CrossingCacheManager::AddCache(
    const uint64_t& fsm_hash,
    int32_t fsm_new_node_id,
    const uint64_t& tokenizer_hash,
    AdaptiveTokenMask&& token_mask
) {
  return crossing_cache_manager_impl_.AddCache(
      fsm_hash, fsm_new_node_id, tokenizer_hash, std::move(token_mask)
  );
}

Grammar PlusNormalizer::Apply(const Grammar& grammar) {
  return PlusNormalizerImpl().Apply(grammar);
}

Grammar SingleRuleInliner::Apply(const Grammar& grammar) {
  return SingleRuleInlinerImpl().Apply(grammar);
}

}  // namespace xgrammar<|MERGE_RESOLUTION|>--- conflicted
+++ resolved
@@ -16,12 +16,8 @@
 #include <optional>
 #include <queue>
 #include <set>
-<<<<<<< HEAD
 #include <stack>
 #include <tuple>
-=======
-#include <unordered_map>
->>>>>>> b86f986b
 #include <unordered_set>
 #include <utility>
 #include <vector>
@@ -515,96 +511,7 @@
   }
 };
 
-<<<<<<< HEAD
-class PlusNormalizerImpl : public GrammarMutator {
- public:
-  using GrammarMutator::GrammarMutator;
-
-  Grammar Apply(const Grammar& grammar) final {
-    InitGrammar(grammar);
-    InitBuilder(grammar);
-    for (int i = 0; i < static_cast<int>(grammar->NumRules()); ++i) {
-      NormalizePlusRule(i);
-    }
-    return builder_->Get(grammar->GetRootRuleId());
-  }
-
-  void NormalizePlusRule(int32_t rule_id) {
-    const auto& rule = base_grammar_->GetRule(rule_id);
-    const auto& expr = base_grammar_->GetGrammarExpr(rule.body_expr_id);
-
-    // If the rule is not a choice, we don't need to normalize it.
-    if (expr.type != GrammarExprType::kChoices) {
-      return;
-    }
-    if (expr.size() != 2) {
-      return;
-    }
-
-    const auto& first_choice_expr = base_grammar_->GetGrammarExpr(expr[0]);
-    const auto& second_choice_expr = base_grammar_->GetGrammarExpr(expr[1]);
-
-    // We only normalize the choice of two sequences.
-    if (first_choice_expr.type != GrammarExprType::kSequence ||
-        second_choice_expr.type != GrammarExprType::kSequence) {
-      return;
-    }
-
-    // The two sequences should be in the form of:
-    // character_class rule_ref_to_itself | character_class
-    if (!((first_choice_expr.size() == 2 && second_choice_expr.size() == 1) ||
-          (first_choice_expr.size() == 1 && second_choice_expr.size() == 2))) {
-      return;
-    }
-
-    const auto& first_seq_first_expr = base_grammar_->GetGrammarExpr(first_choice_expr[0]);
-    const auto& second_seq_first_expr = base_grammar_->GetGrammarExpr(second_choice_expr[0]);
-    const auto& second_expr = (first_choice_expr.size() == 2)
-                                  ? base_grammar_->GetGrammarExpr(first_choice_expr[1])
-                                  : base_grammar_->GetGrammarExpr(second_choice_expr[1]);
-
-    // The first expression of both sequences should be character class, and the second
-    // expression should be a rule ref to itself.
-    if (first_seq_first_expr.type != GrammarExprType::kCharacterClass ||
-        second_seq_first_expr.type != GrammarExprType::kCharacterClass ||
-        second_expr.type != GrammarExprType::kRuleRef || second_expr[0] != rule_id) {
-      return;
-    }
-
-    // The two character classes should be the same.
-    if (first_seq_first_expr.size() != second_seq_first_expr.size()) {
-      return;
-    }
-
-    for (int i = 0; i < first_seq_first_expr.size(); ++i) {
-      if (first_seq_first_expr[i] != second_seq_first_expr[i]) {
-        return;
-      }
-    }
-
-    // The rule can be normalized.
-    int32_t char_class_expr_id = builder_->AddGrammarExpr(first_seq_first_expr);
-    int32_t char_class_star_expr_id = builder_->AddGrammarExpr(GrammarExpr{
-        GrammarExprType::kCharacterClassStar,
-        first_seq_first_expr.data,
-        first_seq_first_expr.data_len
-    });
-    std::vector<int32_t> new_sequence_expr_ids = {char_class_expr_id, char_class_star_expr_id};
-    int32_t new_sequence_expr_id = builder_->AddGrammarExpr(GrammarExpr{
-        GrammarExprType::kSequence,
-        new_sequence_expr_ids.data(),
-        static_cast<int>(new_sequence_expr_ids.size())
-    });
-    int32_t new_choice_expr_id =
-        builder_->AddGrammarExpr(GrammarExpr{GrammarExprType::kChoices, &new_sequence_expr_id, 1});
-    builder_->UpdateRuleBody(rule_id, new_choice_expr_id);
-  }
-};
-
-class ByteStringFuserImpl : public GrammarMutator {
-=======
 class ByteStringFuserImpl {
->>>>>>> b86f986b
  public:
   void Apply(Grammar* grammar) {
     using ExprType = Grammar::Impl::GrammarExprType;
@@ -690,6 +597,91 @@
   }
 };
 
+class PlusNormalizerImpl : public GrammarMutator {
+ public:
+  using GrammarMutator::GrammarMutator;
+
+  Grammar Apply(const Grammar& grammar) final {
+    InitGrammar(grammar);
+    InitBuilder(grammar);
+    for (int i = 0; i < static_cast<int>(grammar->NumRules()); ++i) {
+      NormalizePlusRule(i);
+    }
+    return builder_->Get(grammar->GetRootRuleId());
+  }
+
+  void NormalizePlusRule(int32_t rule_id) {
+    const auto& rule = base_grammar_->GetRule(rule_id);
+    const auto& expr = base_grammar_->GetGrammarExpr(rule.body_expr_id);
+
+    // If the rule is not a choice, we don't need to normalize it.
+    if (expr.type != GrammarExprType::kChoices) {
+      return;
+    }
+    if (expr.size() != 2) {
+      return;
+    }
+
+    const auto& first_choice_expr = base_grammar_->GetGrammarExpr(expr[0]);
+    const auto& second_choice_expr = base_grammar_->GetGrammarExpr(expr[1]);
+
+    // We only normalize the choice of two sequences.
+    if (first_choice_expr.type != GrammarExprType::kSequence ||
+        second_choice_expr.type != GrammarExprType::kSequence) {
+      return;
+    }
+
+    // The two sequences should be in the form of:
+    // character_class rule_ref_to_itself | character_class
+    if (!((first_choice_expr.size() == 2 && second_choice_expr.size() == 1) ||
+          (first_choice_expr.size() == 1 && second_choice_expr.size() == 2))) {
+      return;
+    }
+
+    const auto& first_seq_first_expr = base_grammar_->GetGrammarExpr(first_choice_expr[0]);
+    const auto& second_seq_first_expr = base_grammar_->GetGrammarExpr(second_choice_expr[0]);
+    const auto& second_expr = (first_choice_expr.size() == 2)
+                                  ? base_grammar_->GetGrammarExpr(first_choice_expr[1])
+                                  : base_grammar_->GetGrammarExpr(second_choice_expr[1]);
+
+    // The first expression of both sequences should be character class, and the second
+    // expression should be a rule ref to itself.
+    if (first_seq_first_expr.type != GrammarExprType::kCharacterClass ||
+        second_seq_first_expr.type != GrammarExprType::kCharacterClass ||
+        second_expr.type != GrammarExprType::kRuleRef || second_expr[0] != rule_id) {
+      return;
+    }
+
+    // The two character classes should be the same.
+    if (first_seq_first_expr.size() != second_seq_first_expr.size()) {
+      return;
+    }
+
+    for (int i = 0; i < first_seq_first_expr.size(); ++i) {
+      if (first_seq_first_expr[i] != second_seq_first_expr[i]) {
+        return;
+      }
+    }
+
+    // The rule can be normalized.
+    int32_t char_class_expr_id = builder_->AddGrammarExpr(first_seq_first_expr);
+    int32_t char_class_star_expr_id = builder_->AddGrammarExpr(GrammarExpr{
+        GrammarExprType::kCharacterClassStar,
+        first_seq_first_expr.data,
+        first_seq_first_expr.data_len
+    });
+    std::vector<int32_t> new_sequence_expr_ids = {char_class_expr_id, char_class_star_expr_id};
+    int32_t new_sequence_expr_id = builder_->AddGrammarExpr(GrammarExpr{
+        GrammarExprType::kSequence,
+        new_sequence_expr_ids.data(),
+        static_cast<int>(new_sequence_expr_ids.size())
+    });
+    int32_t new_choice_expr_id =
+        builder_->AddGrammarExpr(GrammarExpr{GrammarExprType::kChoices, &new_sequence_expr_id, 1});
+    builder_->UpdateRuleBody(rule_id, new_choice_expr_id);
+  }
+};
+
 /*!
  * \brief Inline rules that can be inlined.
  *
@@ -1116,28 +1108,13 @@
     InitGrammar(grammar);
     StructureNormalizerImpl().Apply(&base_grammar_);
     ByteStringFuserImpl().Apply(&base_grammar_);
+    base_grammar_ = PlusNormalizerImpl().Apply(base_grammar_);
+    base_grammar_ = SingleRuleInlinerImpl().Apply(base_grammar_);
     RuleInlinerImpl().Apply(&base_grammar_);
     base_grammar_ = DeadCodeEliminatorImpl().Apply(base_grammar_);
     LookaheadAssertionAnalyzerImpl().Apply(&base_grammar_);
     return base_grammar_;
   }
-<<<<<<< HEAD
-
- private:
-  // Return the list of all normalizers in the class. The normalizers are applied one by one.
-  std::vector<std::unique_ptr<GrammarMutator>> GetNormalizerList() {
-    std::vector<std::unique_ptr<GrammarMutator>> normalizer_mutators;
-    normalizer_mutators.emplace_back(std::make_unique<StructureNormalizerImpl>());
-    normalizer_mutators.emplace_back(std::make_unique<ByteStringFuserImpl>());
-    normalizer_mutators.emplace_back(std::make_unique<PlusNormalizerImpl>());
-    normalizer_mutators.emplace_back(std::make_unique<SingleRuleInlinerImpl>());
-    normalizer_mutators.emplace_back(std::make_unique<RuleInlinerImpl>());
-    normalizer_mutators.emplace_back(std::make_unique<DeadCodeEliminatorImpl>());
-    normalizer_mutators.emplace_back(std::make_unique<LookaheadAssertionAnalyzerImpl>());
-    return normalizer_mutators;
-  }
-=======
->>>>>>> b86f986b
 };
 
 /*!
