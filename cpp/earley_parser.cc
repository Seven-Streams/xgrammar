/*!
 *  Copyright (c) 2025 by Contributors
 * \file xgrammar/earley_parser.cc
 */

#include "earley_parser.h"

#include <algorithm>
#include <cassert>
#include <cctype>
#include <cstdint>
#include <ctime>
#include <utility>
#include <vector>

#include "fsm.h"
#include "grammar_data_structure.h"
#include "support/encoding.h"
#include "support/logging.h"
#include "xgrammar/grammar.h"

namespace xgrammar {

using GrammarExprType = Grammar::Impl::GrammarExprType;

using GrammarExpr = Grammar::Impl::GrammarExpr;

bool EarleyParser::IsCompleted() const { return is_completed_.back(); }

void EarleyParser::PopLastStates(int32_t cnt) {
  if (stop_token_is_accepted_) {
    stop_token_is_accepted_ = false;
  }
  if (cnt >= static_cast<int32_t>(rule_id_to_completeable_states_.size())) {
    XGRAMMAR_LOG(FATAL) << "The number of states to be popped is larger than the size of states.";
  }
  rule_id_to_completeable_states_.erase(
      rule_id_to_completeable_states_.end() - cnt, rule_id_to_completeable_states_.end()
  );
  is_completed_.erase(is_completed_.end() - cnt, is_completed_.end());
  scanable_state_history_.PopBack(cnt);
}

void EarleyParser::Complete(const ParserState& state, const GrammarExpr& grammar_expr) {
  // Check if a rule is completed.
  if (state.rule_start_pos == ParserState::kNoPrevInputPos) {
    // assert: if a root rule can achieve here, then it must be completed.
    tmp_accept_stop_token_ = true;
    return;
  }
  // Check all the possible parent states.
  const auto& parent_states_map = rule_id_to_completeable_states_[state.rule_start_pos];
  for (auto parent_state_iter = parent_states_map.lower_bound(state.rule_id);
       parent_state_iter != parent_states_map.end() && parent_state_iter->first == state.rule_id;
       parent_state_iter++) {
    const auto& parent_state = parent_state_iter->second;
    const auto& parent_expr = grammar_->GetGrammarExpr(parent_state.sequence_id);
    if (parent_state.rule_id == -1 || !grammar_->per_rule_fsms[parent_state.rule_id].has_value()) {
<<<<<<< HEAD
      const auto& element_expr = grammar_->GetGrammarExpr(parent_expr[parent_state.element_id]);
=======
>>>>>>> f195eb85
      // The new rule is not referenced by a fsm.
      XGRAMMAR_DCHECK(
          element_expr.type == GrammarExprType::kRuleRef ||
          element_expr.type == GrammarExprType::kRepeat
      );
      if (element_expr.type == GrammarExprType::kRuleRef) {
        Enqueue(ParserState{
            parent_state.rule_id,
            parent_state.sequence_id,
            parent_state.element_id + 1,
            parent_state.rule_start_pos,
            0
        });
        continue;
      }
      XGRAMMAR_DCHECK(element_expr.type == GrammarExprType::kRepeat);
      if (state.rule_start_pos ==
              static_cast<int32_t>(rule_id_to_completeable_states_.size() - 1) &&
          std::binary_search(
              grammar_->allow_empty_rule_ids.begin(),
              grammar_->allow_empty_rule_ids.end(),
              element_expr[0]
          )) {
        // It means that the subrule of the repeat is empty, and we have already detected it.
        // We shouldn't add it into the queue.
        continue;
      }
      // The parent state is a repeat, we need to increase the repeat count.
      auto new_state = parent_state;
      const int32_t& min_repeat_count = element_expr[1];
      const int32_t& max_repeat_count = element_expr[2];
      new_state.repeat_count++;
      // The repeat rule can be completed, and we advance the state. Don't forget to
      // reset the repeat count.
      if (new_state.repeat_count >= min_repeat_count) {
        Enqueue(ParserState{
            parent_state.rule_id,
            parent_state.sequence_id,
            parent_state.element_id + 1,
            parent_state.rule_start_pos,
            0
        });
      }
      // If the repeat count is less than the max repeat count, we can continue to
      // visit the repeat state for another round.
      if (new_state.repeat_count < max_repeat_count) {
        Enqueue(new_state);
      }
      continue;
    }
    // If the rule is referenced by a fsm, we need to advance the fsm.
    XGRAMMAR_DCHECK(grammar_->per_rule_fsms[parent_state.rule_id].has_value());
    const auto& current_fsm = grammar_->per_rule_fsms[parent_state.rule_id].value();
    for (const auto edge : current_fsm->GetEdges(parent_state.element_id)) {
      if (edge.IsRuleRef() && edge.GetRefRuleId() == state.rule_id) {
        Enqueue(
            {parent_state.rule_id,
             parent_state.sequence_id,
             edge.target,
             parent_state.rule_start_pos,
             0}
        );
      }
    }
  }
}

std::pair</* scanable */ bool, /* completable */ bool> EarleyParser::Predict(
    const ParserState& state, const GrammarExpr& grammar_expr
) {
  // Check if it's the tag dispatch.
  if (state.rule_id != -1 && grammar_->per_rule_fsms[state.rule_id].has_value()) {
    if (state.rule_start_pos == ParserState::kNoPrevInputPos) {
      tmp_accept_stop_token_ = true;
    }
    // Try to expand the fsm.
    ExpandNextRuleRefElement(state, grammar_expr, nullptr);
    return std::make_pair(
        true, grammar_->per_rule_fsms[state.rule_id].value().IsEndState(state.element_id)
    );
  }
  XGRAMMAR_DCHECK(grammar_expr.type == GrammarExprType::kSequence);
  if (state.element_id == grammar_expr.size()) {
    // The rule is completed.
    return std::make_pair(false, true);
  }
  const auto& element_expr = grammar_->GetGrammarExpr(grammar_expr[state.element_id]);
  switch (element_expr.type) {
    case GrammarExprType::kRuleRef: {
      ExpandNextRuleRefElement(state, grammar_expr, &element_expr);
      return std::make_pair(false, false);
    }
    case GrammarExprType::kCharacterClassStar: {
      if (state.sub_element_id == 0) {
        Enqueue(ParserState{
            state.rule_id, state.sequence_id, state.element_id + 1, state.rule_start_pos, 0
        });
      }
      return std::make_pair(true, false);
    }
    case GrammarExprType::kRepeat: {
      const int32_t& min_repeat_count = element_expr[1];
      const int32_t& max_repeat_count = element_expr[2];
      // If the current repeat count is less than the max repeat count,
      // we can expand the next rule reference element.
      XGRAMMAR_DCHECK(state.repeat_count <= max_repeat_count);
      ExpandNextRuleRefElement(state, grammar_expr, &element_expr);
      if (state.repeat_count >= min_repeat_count) {
        Enqueue(ParserState{
            state.rule_id, state.sequence_id, state.element_id + 1, state.rule_start_pos, 0
        });
      }
      return std::make_pair(false, false);
    }
    default: {
      return std::make_pair(true, false);
    }
  }
}

void EarleyParser::Scan(const ParserState& state, const uint8_t ch) {
  const auto& cur_rule = grammar_->GetGrammarExpr(state.sequence_id);

  if (state.rule_id == -1 || (!grammar_->per_rule_fsms[state.rule_id].has_value())) {
    const auto& element_expr = grammar_->GetGrammarExpr(cur_rule[state.element_id]);
    // The element is a rule reference, we do not need to scan it.
    switch (element_expr.type) {
      case (GrammarExprType::kByteString): {
        AdvanceByteString(state, ch, element_expr);
        break;
      }
      case (GrammarExprType::kCharacterClass): {
        AdvanceCharacterClass(state, ch, element_expr);
        break;
      }
      case (GrammarExprType::kCharacterClassStar): {
        AdvanceCharacterClassStar(state, ch, element_expr);
        break;
      }
      default: {
        XGRAMMAR_LOG(FATAL) << "The element type is not supported! The type is: "
                            << int(element_expr.type);
      }
    }
  } else {
    AdvanceFsm(state, ch, cur_rule);
  }
}

/*!
  \note The workflow of Advance is as follows:
  1. Scan all the states in the latest states. Add all the possible states
  to the next states.
  2. If the next states are empty, then the character is not accepted.
  3. If the next states are not empty, then the character is accepted. Moreover,
  we need to complete and predict the next states.

  \note Thus, when initializing the Earley parser, we need to add the initial state
  to the history_states[0], and perform prediction and completion on the initial state.
*/
bool EarleyParser::Advance(const uint8_t ch) {
  // Initialize the containers.
  XGRAMMAR_DCHECK(tmp_process_state_queue_.empty())
      << "The tmp_process_state_queue_ should be empty before the scan.";
  tmp_states_visited_in_queue_.Clear();
  tmp_states_to_be_added_.clear();
  tmp_accept_stop_token_ = false;
  const auto& latest_states = scanable_state_history_[scanable_state_history_.size() - 1];
  // Scan all the scanable states.
  for (const auto& state : latest_states) {
    Scan(state, ch);
  }

  // Check if the character is accepted.
  if (tmp_process_state_queue_.empty() && tmp_states_to_be_added_.empty()) {
    return false;
  }

  // execute Predict and Complete for all states in the queue until empty.
  rule_id_to_completeable_states_.emplace_back();
  while (!tmp_process_state_queue_.empty()) {
    const auto state = tmp_process_state_queue_.front();
    tmp_process_state_queue_.pop();
    GrammarExpr grammar_expr = grammar_->GetGrammarExpr(state.sequence_id);
    auto [scanable, completable] = Predict(state, grammar_expr);
    if (completable) {
      Complete(state, grammar_expr);
    }
    if (scanable) {
      tmp_states_to_be_added_.push_back(state);
    }
  }

  // Check if the grammar is completed, and add the scannable states to the history.
  is_completed_.push_back(tmp_accept_stop_token_);
  scanable_state_history_.PushBack(tmp_states_to_be_added_);
  return true;
}

EarleyParser::EarleyParser(
    const Grammar& grammar, const ParserState& init_state, const bool need_expand
)
    : grammar_(grammar) {
  // Check if the initial state is valid. If invalid, then we choose the root state as default.
  ParserState init = init_state;
  if (init_state.IsInvalid()) {
    init = ParserState(
        grammar_->GetRootRuleId(),
        ParserState::kUnexpandedRuleStartSequenceId,
        0,
        ParserState::kNoPrevInputPos,
        0
    );
  } else {
    init = init_state;
  }

  // If there is no need to expand the initial state, we only need to add it to the
  // scanable states history.
  if (!need_expand) {
    rule_id_to_completeable_states_.emplace_back();
    is_completed_.push_back(false);
    scanable_state_history_.PushBack({init});
  }

  // Otherwise, we expand the initial state, and process the queue.
  PushStateAndExpand(init);
}

void EarleyParser::PushStateAndExpand(const ParserState& state) {
  tmp_states_visited_in_queue_.Clear();
  tmp_accept_stop_token_ = false;
  tmp_states_to_be_added_.clear();
  rule_id_to_completeable_states_.emplace_back();
  if (state.IsInvalid()) {
    ExpandAndEnqueueUnexpandedState(ParserState{
        grammar_->GetRootRuleId(),
        ParserState::kUnexpandedRuleStartSequenceId,
        0,
        ParserState::kNoPrevInputPos,
        0
    });
  } else {
    // If the rule can't be expanded, we need to add it to the queue.
    if (!ExpandAndEnqueueUnexpandedState(state)) {
      Enqueue(state);
    }
  }
  while (!tmp_process_state_queue_.empty()) {
    const auto state = tmp_process_state_queue_.front();
    tmp_process_state_queue_.pop();
    GrammarExpr grammar_expr = grammar_->GetGrammarExpr(state.sequence_id);
    auto [scanable, completable] = Predict(state, grammar_expr);
    if (completable) {
      Complete(state, grammar_expr);
    }
    if (scanable) {
      tmp_states_to_be_added_.push_back(state);
    }
  }
  is_completed_.push_back(tmp_accept_stop_token_);
  scanable_state_history_.PushBack(tmp_states_to_be_added_);
}

void EarleyParser::Reset() {
  rule_id_to_completeable_states_.clear();
  scanable_state_history_.PopBack(scanable_state_history_.size());
  is_completed_.clear();
  stop_token_is_accepted_ = false;
  XGRAMMAR_DCHECK(tmp_process_state_queue_.empty());
  PushStateAndExpand(ParserState(
      grammar_->GetRootRuleId(),
      ParserState::kUnexpandedRuleStartSequenceId,
      0,
      ParserState::kNoPrevInputPos,
      0
  ));
}

bool EarleyParser::ExpandAndEnqueueUnexpandedState(const ParserState& state) {
  if (state.sequence_id != ParserState::kUnexpandedRuleStartSequenceId) {
    return false;
  }
  // The rule is already expanded, and finished.
  auto cur_rule_id = state.rule_id;
  auto cur_rule_body_id = grammar_->GetRule(cur_rule_id).body_expr_id;
  auto cur_rule_body = grammar_->GetGrammarExpr(cur_rule_body_id);
  // There are two types of an unexpanded rule:
  // 1. The rule is a tag dispatch rule.
  // 2. The rule is a choice, consisting of multiple sequences.
  if (state.rule_id != -1 && grammar_->per_rule_fsms[state.rule_id].has_value()) {
    Enqueue(ParserState{
        cur_rule_id,
        cur_rule_body_id,
        grammar_->per_rule_fsms[state.rule_id].value().GetStart(),
        ParserState::kNoPrevInputPos,
        0
    });
    return true;
  }
  XGRAMMAR_DCHECK(cur_rule_body.type == GrammarExprType::kChoices);
  for (const auto& sequence_id : cur_rule_body) {
    Enqueue(ParserState{cur_rule_id, sequence_id, 0, ParserState::kNoPrevInputPos, 0});
  }
  return true;
}

void EarleyParser::ExpandNextRuleRefElement(
    const ParserState& state, const GrammarExpr& grammar_expr, const GrammarExpr* sub_grammar_expr
) {
  std::vector<int32_t> ref_rule_ids;
  // Path A. The rule has a corresponding FSM.
  if (state.rule_id != -1 && grammar_->per_rule_fsms[state.rule_id].has_value()) {
    // If the rule is a tag dispatch rule, we need to add the tag dispatch FSM.
    const auto& current_fsm = grammar_->per_rule_fsms[state.rule_id].value();
    for (const auto& edge : current_fsm->GetEdges(state.element_id)) {
      if (edge.IsRuleRef()) {
        ref_rule_ids.push_back(edge.GetRefRuleId());
      }
    }
  } else {
    XGRAMMAR_DCHECK(grammar_expr.type == GrammarExprType::kSequence);
<<<<<<< HEAD
    XGRAMMAR_DCHECK(
        sub_grammar_expr->type == GrammarExprType::kRuleRef ||
        sub_grammar_expr->type == GrammarExprType::kRepeat
    );
=======
    XGRAMMAR_DCHECK(sub_grammar_expr->type == GrammarExprType::kRuleRef);
>>>>>>> f195eb85
    ref_rule_ids.push_back((*sub_grammar_expr)[0]);
  }
  for (const auto& ref_rule_id : ref_rule_ids) {
    {  // Add the reference rule to map.
      if ((state.element_id != grammar_expr.size() - 1) ||
<<<<<<< HEAD
          state.rule_start_pos == ParserState::kNoPrevInputPos ||
          sub_grammar_expr->type == GrammarExprType::kRepeat) {
=======
          state.rule_start_pos == ParserState::kNoPrevInputPos) {
>>>>>>> f195eb85
        // It's not the right recursion, or it's the root rule.
        auto& states_map = rule_id_to_completeable_states_.back();
        states_map.insert({ref_rule_id, state});
      } else {
        // If it's the right recursion, we need to add the ancestors of the parent state.
        auto& states_map = rule_id_to_completeable_states_.back();
        auto& parent_states_map = rule_id_to_completeable_states_[state.rule_start_pos];
        const auto& range = states_map.equal_range(ref_rule_id);
        const auto in_vec = [&](const ParserState& state_) {
          return std::find_if(range.first, range.second, [&](const auto& s) {
                   return StateEqualForParsing()(s.second, state_);
                 }) != range.second;
        };
        for (auto parent_state_iter = parent_states_map.lower_bound(state.rule_id);
             parent_state_iter != parent_states_map.end() &&
             parent_state_iter->first == state.rule_id;
             parent_state_iter++) {
          const auto& parent_state = parent_state_iter->second;
          if (!in_vec(parent_state)) {
            states_map.insert({ref_rule_id, parent_state});
          }
        }
      }

      // Check if the reference rule is already visited.
      if (IsStateVisitedInQueue({ref_rule_id, -1, -1, -1, -1})) {
<<<<<<< HEAD
        if (std::binary_search(
                grammar_->allow_empty_rule_ids.begin(),
                grammar_->allow_empty_rule_ids.end(),
                ref_rule_id
            )) {
=======
        if (std::find(
                grammar_->allow_empty_rule_ids.begin(),
                grammar_->allow_empty_rule_ids.end(),
                ref_rule_id
            ) != grammar_->allow_empty_rule_ids.end()) {
>>>>>>> f195eb85
          if (state.rule_id != -1 && grammar_->per_rule_fsms[state.rule_id].has_value()) {
            const auto& current_fsm = grammar_->per_rule_fsms[state.rule_id].value();
            for (const auto& edge : current_fsm->GetEdges(state.element_id)) {
              if (edge.IsRuleRef() && edge.GetRefRuleId() == ref_rule_id) {
                Enqueue(ParserState{
                    state.rule_id, state.sequence_id, edge.target, state.rule_start_pos, 0
                });
              }
            }
            tmp_accept_stop_token_ = true;
            continue;
          }
          XGRAMMAR_DCHECK(grammar_expr.type == GrammarExprType::kSequence);
<<<<<<< HEAD
          if (sub_grammar_expr->type == GrammarExprType::kRuleRef) {
            Enqueue(ParserState{
                state.rule_id, state.sequence_id, state.element_id + 1, state.rule_start_pos, 0
            });
          }
=======
          Enqueue(ParserState{
              state.rule_id, state.sequence_id, state.element_id + 1, state.rule_start_pos, 0
          });
>>>>>>> f195eb85
        }
        continue;
      }

      // If the reference rule is not visited, we need to add it to the queue.
      tmp_states_visited_in_queue_.Insert({ref_rule_id, -1, -1, -1, -1});
      const auto& ref_rule = grammar_->GetRule(ref_rule_id);
      const auto& ref_grammar_expr_id = ref_rule.body_expr_id;
      const auto& ref_grammar_expr = grammar_->GetGrammarExpr(ref_grammar_expr_id);
      XGRAMMAR_DCHECK(ref_grammar_expr.type == GrammarExprType::kChoices);
      for (const auto& sequence_id : ref_grammar_expr) {
        const auto& sequence = grammar_->GetGrammarExpr(sequence_id);
<<<<<<< HEAD
        // Although the sequence is empty, if it's a repeat, we'll never enqueue the next state.
        // Since we will expand the repeat times at the very beginning.
        if (sequence.type == GrammarExprType::kEmptyStr &&
            sub_grammar_expr->type != GrammarExprType::kRepeat) {
=======
        if (sequence.type == GrammarExprType::kEmptyStr) {
>>>>>>> f195eb85
          Enqueue(ParserState{
              state.rule_id, state.sequence_id, state.element_id + 1, state.rule_start_pos, 0
          });
          continue;
        }
        // Assert: the state can't be repeated. Since the rule_start_pos is the current
        // position, and the rule can only be predicted once.
        tmp_process_state_queue_.push(ParserState{
            ref_rule_id, sequence_id, 0, int32_t(rule_id_to_completeable_states_.size()) - 1, 0
        });
      }
    }
  }
}

void EarleyParser::AdvanceByteString(
    const ParserState& state, const uint8_t ch, const GrammarExpr& sub_rule
) {
  XGRAMMAR_DCHECK(sub_rule.type == GrammarExprType::kByteString);
  XGRAMMAR_DCHECK(sub_rule.size() > state.sub_element_id);
  if (static_cast<uint8_t>(sub_rule[state.sub_element_id]) == ch) {
    auto new_state = state;
    new_state.sub_element_id++;
    if (new_state.sub_element_id == sub_rule.size()) {
      new_state.element_id++;
      new_state.sub_element_id = 0;
      Enqueue(new_state);
      // Assert: In a sequence, the bytestring can't be skipped. So the state can't be repeated.
    } else {
      tmp_states_to_be_added_.push_back(new_state);
    }
  }
  return;
}

void EarleyParser::AdvanceCharacterClass(
    const ParserState& state, const uint8_t ch, const GrammarExpr& sub_sequence
) {
  XGRAMMAR_DCHECK(sub_sequence.type == GrammarExprType::kCharacterClass)
      << "The element type is not supported!";

  // The state is matching a UTF8 character.
  if (state.sub_element_id > 0) {
    if ((ch & 0xC0) == 0x80) {
      auto new_state = state;
      new_state.sub_element_id--;
      // Check if the UTF8 character is completed.
      if (new_state.sub_element_id == 0) {
        new_state.element_id++;
        Enqueue(new_state);
        // Assert: In a sequence, the CharacterClass can't be skipped. So the state can't be
        // repeated. the fllowing tmp_process_state_queue_.push(new_state) is for the same reason.
      } else {
        tmp_states_to_be_added_.push_back(new_state);
      }
    }
    return;
  }
  bool is_negative = static_cast<bool>(sub_sequence[0]);

  // This trick is based on the current structure that character class
  // can't accept a UTF8 character, unless it has a negation.
  if (!isascii(ch)) {
    if (!is_negative) {
      return;
    }
    auto [accepted, num_bytes, codepoint] = HandleUTF8FirstByte(ch);
    if (!accepted) {
      return;
    }

    // A new UTF8 character is accepted.
    XGRAMMAR_DCHECK(num_bytes > 1);
    auto new_state = state;
    new_state.sub_element_id = num_bytes - 1;
    tmp_states_to_be_added_.push_back(new_state);
    return;
  }

  for (int i = 1; i < sub_sequence.size(); i += 2) {
    if (static_cast<uint8_t>(sub_sequence[i]) <= ch &&
        ch <= static_cast<uint8_t>(sub_sequence[i + 1])) {
      if (!is_negative) {
        auto new_state = state;
        new_state.element_id++;
        new_state.sub_element_id = 0;
        Enqueue(new_state);
      }
      return;
    }
  }
  if (is_negative) {
    auto new_state = state;
    new_state.element_id++;
    new_state.sub_element_id = 0;
    Enqueue(new_state);
  }
}

void EarleyParser::AdvanceCharacterClassStar(
    const ParserState& state, const uint8_t ch, const GrammarExpr& sub_sequence
) {
  XGRAMMAR_DCHECK(sub_sequence.type == GrammarExprType::kCharacterClassStar)
      << "The element type is not supported!";

  // The state is matching a UTF8 character.
  if (state.sub_element_id > 0) {
    if ((ch & 0xC0) == 0x80) {
      auto new_state = state;
      new_state.sub_element_id--;
      // Check if the UTF8 character is completed.
      if (new_state.sub_element_id == 0) {
        Enqueue(new_state);
      } else {
        tmp_states_to_be_added_.push_back(new_state);
      }
    }
    return;
  }
  bool is_negative = static_cast<bool>(sub_sequence[0]);

  // This trick is based on the current structure that character class
  // can't accept a UTF8 character, unless it has a negation.
  if (!isascii(ch)) {
    if (!is_negative) {
      return;
    }
    auto [accepted, num_bytes, codepoint] = HandleUTF8FirstByte(ch);
    if (!accepted) {
      return;
    }
    // A new UTF8 character is accepted.
    XGRAMMAR_DCHECK(num_bytes > 1);
    auto new_state = state;
    new_state.sub_element_id = num_bytes - 1;
    tmp_states_to_be_added_.push_back(new_state);
    return;
  }

  for (int i = 1; i < sub_sequence.size(); i += 2) {
    if (static_cast<uint8_t>(sub_sequence[i]) <= ch &&
        ch <= static_cast<uint8_t>(sub_sequence[i + 1])) {
      if (!is_negative) {
        Enqueue(state);
      }
      return;
    }
  }
  if (is_negative) {
    Enqueue(state);
  }
}

void EarleyParser::AdvanceFsm(
    const ParserState& state, const uint8_t ch, const GrammarExpr& cur_sequence
) {
  XGRAMMAR_DCHECK(state.rule_id != -1 && grammar_->per_rule_fsms[state.rule_id].has_value());
  auto current_fsm = grammar_->per_rule_fsms[state.rule_id].value();
<<<<<<< HEAD
  auto next_node = current_fsm->GetNextState(state.element_id, ch);
  auto new_state = state;
  if (next_node == CompactFSM::kNoNextState) {
    return;
=======
  current_fsm->GetNextStates(
      state.element_id, ch, FSMEdge::EdgeType::kCharRange, &tmp_fsm_targets_
  );
  for (const auto& next_node : tmp_fsm_targets_) {
    auto new_state = state;
    new_state.element_id = next_node;
    tmp_process_state_queue_.push(new_state);
>>>>>>> f195eb85
  }
  new_state.element_id = next_node;
  tmp_process_state_queue_.push(new_state);
}

bool RepeatDetector::IsVisited(const ParserState& state) const {
  // If the size is larger than the threshold, then we use the set to check.
  if (size_ > transition_threshold_) {
    return visited_set_.find(state) != visited_set_.end();
  }
  return std::find_if(
             visited_vector_.begin(),
             visited_vector_.begin() + size_,
             [&state](const ParserState& s) { return StateEqualForParsing()(state, s); }
         ) != visited_vector_.begin() + size_;
}

void RepeatDetector::Insert(const ParserState& state) {
  if (size_ == transition_threshold_) {
    for (const auto& s : visited_vector_) {
      visited_set_.insert(s);
    }
  }
  size_++;
  if (size_ > transition_threshold_) {
    visited_set_.insert(state);
  } else {
    visited_vector_[size_ - 1] = state;
  }
}

void RepeatDetector::Clear() {
  if (size_ > transition_threshold_) {
    visited_set_.clear();
  }
  size_ = 0;
}

}  // namespace xgrammar<|MERGE_RESOLUTION|>--- conflicted
+++ resolved
@@ -56,10 +56,7 @@
     const auto& parent_state = parent_state_iter->second;
     const auto& parent_expr = grammar_->GetGrammarExpr(parent_state.sequence_id);
     if (parent_state.rule_id == -1 || !grammar_->per_rule_fsms[parent_state.rule_id].has_value()) {
-<<<<<<< HEAD
       const auto& element_expr = grammar_->GetGrammarExpr(parent_expr[parent_state.element_id]);
-=======
->>>>>>> f195eb85
       // The new rule is not referenced by a fsm.
       XGRAMMAR_DCHECK(
           element_expr.type == GrammarExprType::kRuleRef ||
@@ -382,25 +379,17 @@
     }
   } else {
     XGRAMMAR_DCHECK(grammar_expr.type == GrammarExprType::kSequence);
-<<<<<<< HEAD
     XGRAMMAR_DCHECK(
         sub_grammar_expr->type == GrammarExprType::kRuleRef ||
         sub_grammar_expr->type == GrammarExprType::kRepeat
     );
-=======
-    XGRAMMAR_DCHECK(sub_grammar_expr->type == GrammarExprType::kRuleRef);
->>>>>>> f195eb85
     ref_rule_ids.push_back((*sub_grammar_expr)[0]);
   }
   for (const auto& ref_rule_id : ref_rule_ids) {
     {  // Add the reference rule to map.
       if ((state.element_id != grammar_expr.size() - 1) ||
-<<<<<<< HEAD
           state.rule_start_pos == ParserState::kNoPrevInputPos ||
           sub_grammar_expr->type == GrammarExprType::kRepeat) {
-=======
-          state.rule_start_pos == ParserState::kNoPrevInputPos) {
->>>>>>> f195eb85
         // It's not the right recursion, or it's the root rule.
         auto& states_map = rule_id_to_completeable_states_.back();
         states_map.insert({ref_rule_id, state});
@@ -427,19 +416,11 @@
 
       // Check if the reference rule is already visited.
       if (IsStateVisitedInQueue({ref_rule_id, -1, -1, -1, -1})) {
-<<<<<<< HEAD
         if (std::binary_search(
                 grammar_->allow_empty_rule_ids.begin(),
                 grammar_->allow_empty_rule_ids.end(),
                 ref_rule_id
             )) {
-=======
-        if (std::find(
-                grammar_->allow_empty_rule_ids.begin(),
-                grammar_->allow_empty_rule_ids.end(),
-                ref_rule_id
-            ) != grammar_->allow_empty_rule_ids.end()) {
->>>>>>> f195eb85
           if (state.rule_id != -1 && grammar_->per_rule_fsms[state.rule_id].has_value()) {
             const auto& current_fsm = grammar_->per_rule_fsms[state.rule_id].value();
             for (const auto& edge : current_fsm->GetEdges(state.element_id)) {
@@ -453,17 +434,11 @@
             continue;
           }
           XGRAMMAR_DCHECK(grammar_expr.type == GrammarExprType::kSequence);
-<<<<<<< HEAD
           if (sub_grammar_expr->type == GrammarExprType::kRuleRef) {
             Enqueue(ParserState{
                 state.rule_id, state.sequence_id, state.element_id + 1, state.rule_start_pos, 0
             });
           }
-=======
-          Enqueue(ParserState{
-              state.rule_id, state.sequence_id, state.element_id + 1, state.rule_start_pos, 0
-          });
->>>>>>> f195eb85
         }
         continue;
       }
@@ -476,14 +451,10 @@
       XGRAMMAR_DCHECK(ref_grammar_expr.type == GrammarExprType::kChoices);
       for (const auto& sequence_id : ref_grammar_expr) {
         const auto& sequence = grammar_->GetGrammarExpr(sequence_id);
-<<<<<<< HEAD
         // Although the sequence is empty, if it's a repeat, we'll never enqueue the next state.
         // Since we will expand the repeat times at the very beginning.
         if (sequence.type == GrammarExprType::kEmptyStr &&
             sub_grammar_expr->type != GrammarExprType::kRepeat) {
-=======
-        if (sequence.type == GrammarExprType::kEmptyStr) {
->>>>>>> f195eb85
           Enqueue(ParserState{
               state.rule_id, state.sequence_id, state.element_id + 1, state.rule_start_pos, 0
           });
@@ -642,12 +613,6 @@
 ) {
   XGRAMMAR_DCHECK(state.rule_id != -1 && grammar_->per_rule_fsms[state.rule_id].has_value());
   auto current_fsm = grammar_->per_rule_fsms[state.rule_id].value();
-<<<<<<< HEAD
-  auto next_node = current_fsm->GetNextState(state.element_id, ch);
-  auto new_state = state;
-  if (next_node == CompactFSM::kNoNextState) {
-    return;
-=======
   current_fsm->GetNextStates(
       state.element_id, ch, FSMEdge::EdgeType::kCharRange, &tmp_fsm_targets_
   );
@@ -655,10 +620,7 @@
     auto new_state = state;
     new_state.element_id = next_node;
     tmp_process_state_queue_.push(new_state);
->>>>>>> f195eb85
-  }
-  new_state.element_id = next_node;
-  tmp_process_state_queue_.push(new_state);
+  }
 }
 
 bool RepeatDetector::IsVisited(const ParserState& state) const {
