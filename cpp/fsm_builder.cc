--- conflicted
+++ resolved
@@ -1020,46 +1020,6 @@
     const Grammar::Impl::TagDispatch& tag_dispatch
 ) {
   return TagDispatchFSMBuilderImpl().Build(tag_dispatch);
-<<<<<<< HEAD
-}
-
-class WildcardFSMBuilderImpl {
- public:
-  FSMWithStartEnd Build(const std::vector<std::string>& end_strings);
-
- private:
-  FSMWithStartEnd BuildEOSFSM();
-  FSMWithStartEnd BuildStopStringFSM(const std::vector<std::string>& stop_strings);
-};
-
-FSMWithStartEnd WildcardFSMBuilderImpl::Build(const std::vector<std::string>& end_strings) {
-  if (end_strings.empty()) {
-    return BuildEOSFSM();
-  }
-  return BuildStopStringFSM(end_strings);
-}
-
-FSMWithStartEnd WildcardFSMBuilderImpl::BuildEOSFSM() {
-  FSM fsm(1);
-  fsm.AddEdge(0, 0, 0, FSMEdge::kMaxChar);
-  int start = 0;
-  std::unordered_set<int> ends = {0};
-  return FSMWithStartEnd(fsm, start, ends);
-}
-
-FSMWithStartEnd WildcardFSMBuilderImpl::BuildStopStringFSM(
-    const std::vector<std::string>& stop_strings
-) {
-  FSM fsm(1);
-  int start = 0;
-  std::unordered_set<int> ends = {0};
-  return FSMWithStartEnd(fsm, start, ends);
-}
-
-FSMWithStartEnd WildcardFSMBuilder::Build(const std::vector<std::string>& end_strings) {
-  return WildcardFSMBuilderImpl().Build(end_strings);
-=======
->>>>>>> f195eb85
 }
 
 }  // namespace xgrammar