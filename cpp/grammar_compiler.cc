--- conflicted
+++ resolved
@@ -747,19 +747,12 @@
     const auto& rule_body = grammar->GetRuleExpr(rule.body_expr_id);
 
     if (rule_body.type == RuleExprType::kTagDispatch) {
-<<<<<<< HEAD
       auto state = ParserState(rule_id, rule.body_expr_id, 0, ParserState::kNoPrevInputPos, 0);
-      for (int i = 0; i < grammar->root_tag_dispatch_fsm->NumNodes(); ++i) {
-        if (!grammar->root_tag_dispatch_fsm->IsEndNode(i)) {
+      for (int i = 0; i < grammar->root_tag_dispatch_fsm->NumStates(); ++i) {
+        if (!grammar->root_tag_dispatch_fsm->IsEndState(i)) {
           state.element_id = i;
           add_task_adaptive_token_mask(state, rule_id == root_rule_id);
         }
-=======
-      auto cur_stack_element = StackElement(rule_id, rule.body_expr_id, 0);
-      for (int i = 0; i < grammar->root_tag_dispatch_fsm->NumStates(); ++i) {
-        cur_stack_element.element_id = i;
-        add_task_adaptive_token_mask(cur_stack_element, rule_id == root_rule_id);
->>>>>>> e1291ae3
       }
       continue;
     }
