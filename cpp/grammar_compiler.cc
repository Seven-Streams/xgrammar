--- conflicted
+++ resolved
@@ -410,6 +410,7 @@
     }
   }
   std::optional<const DynamicBitset*> definite_accepted_bitset = std::nullopt;
+  const auto& string_bitset = tokenizer_info_.GetAllStringTokensBitset();
   const bool is_tag_dispatch_rule =
       grammar_->GetGrammarExpr(grammar_->GetRule(init_rule_id_).body_expr_id).type ==
       Grammar::Impl::GrammarExprType::kTagDispatch;
@@ -432,35 +433,26 @@
       }
 
       const auto& token = sorted_decoded_vocab[i].second;
-      if (current_length != 0) {
-        bool all_accepted = true;
-        for (char ch : token) {
-          if (isascii(ch) == 0 || ch == '"' || ch == '\\' || ch == '\n' || ch == '\r') {
-            all_accepted = false;
-            break;
-          }
-        }
-        if (all_accepted) {
-          if (is_string_repetition) {
-            if (token.size() >= 17) {
-              tmp_uncertain_indices_.push_back(i);
-            } else {
-              if (token.size() > 1) {
-                tmp_accepted_by_lookahead_indices_.push_back(i);
-              }
-              tmp_accepted_indices_.push_back(i);
+      if (current_length != 0 && string_bitset[i]) {
+        if (is_string_repetition) {
+          if (token.size() >= 17) {
+            tmp_uncertain_indices_.push_back(i);
+          } else {
+            if (token.size() > 1) {
+              tmp_accepted_by_lookahead_indices_.push_back(i);
             }
-            continue;
-          }
-          if (static_cast<int32_t>(token.size()) <= current_length) {
             tmp_accepted_indices_.push_back(i);
-            continue;
-          } else if (is_string_quotation) {
-            tmp_rejected_indices_.push_back(i);
-            tmp_rejected_by_lookahead_indices_.push_back(i);
-            continue;
-          }
-        }
+          }
+          continue;
+        }
+        if (static_cast<int32_t>(token.size()) <= current_length) {
+          tmp_accepted_indices_.push_back(i);
+        } else if (is_string_quotation) {
+          tmp_rejected_indices_.push_back(i);
+          tmp_rejected_by_lookahead_indices_.push_back(i);
+        }
+
+        continue;
       }
       // This optimization is useful for simple self-recursive rules, like string content.
       if (speculative_calculation) {
@@ -586,7 +578,6 @@
       tmp_rejected_indices_.push_back(i);
     }
   }
-
   return fill_reject_indices;
 }
 
@@ -701,15 +692,11 @@
   bool rejected_filled = GetTokenMaskWithFirstCharacterCheck(
       first_character_mask, is_root_rule, crossing_cache_is_available
   );
-<<<<<<< HEAD
   auto end_time = std::chrono::high_resolution_clock::now();
   XGRAMMAR_LOG(INFO
   ) << "GetAdaptiveTokenMask takes "
     << std::chrono::duration_cast<std::chrono::microseconds>(end_time - start_time).count()
     << " us for the state: " << initial_state_.ToString();
-=======
-
->>>>>>> a303312a
   if (rejected_filled) {
     auto return_value = AdaptiveTokenMask(
         tokenizer_info_.GetVocabSize(),
