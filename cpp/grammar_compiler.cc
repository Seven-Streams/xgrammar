/*!
 *  Copyright (c) 2024 by Contributors
 * \file xgrammar/compiler.cc
 */

#include <xgrammar/compiler.h>

#include <algorithm>
#include <bitset>
#include <cctype>
#include <cstddef>
#include <cstdint>
#include <optional>
#include <utility>
#include <variant>
#include <vector>

#include "compiled_grammar_data_structure.h"
#include "earley_parser.h"
#include "fsm.h"
#include "fsm_builder.h"
#include "grammar_builder.h"
#include "grammar_data_structure.h"
#include "grammar_functor.h"
#include "support/logging.h"
#include "support/thread_pool.h"
#include "support/thread_safe_cache.h"
#include "support/utils.h"
#include "testing.h"

namespace std {

/*! \brief Define the hash function for StructuralTagItem. */
template <>
struct hash<xgrammar::StructuralTagItem> {
  size_t operator()(const xgrammar::StructuralTagItem& tag) const {
    return xgrammar::HashCombine(
        std::hash<std::string>{}(tag.begin),
        std::hash<std::string>{}(tag.schema),
        std::hash<std::string>{}(tag.end)
    );
  }
};

}  // namespace std

namespace xgrammar {

/******************* MemorySize *******************/

std::size_t MemorySize(const Grammar::Impl& impl) {
  // we assume strings are not long, so we don't iterate through all the rules
  std::size_t result = impl.rules_.size() * sizeof(impl.rules_[0]) +
                       MemorySize(impl.grammar_expr_data_) + MemorySize(impl.grammar_expr_indptr_) +
                       MemorySize(impl.allow_empty_rule_ids) + MemorySize(impl.complete_fsm) +
                       impl.per_rule_fsms.size() * sizeof(impl.per_rule_fsms[0]);
  return result;
}

std::size_t Grammar::Impl::MemorySize() const { return xgrammar::MemorySize(*this); }

std::size_t MemorySize(const AdaptiveTokenMask& mask) {
  return MemorySize(mask.uncertain_indices) + MemorySize(mask.accepted_indices) +
         MemorySize(mask.rejected_indices) + MemorySize(mask.accepted_bitset);
}

std::size_t AdaptiveTokenMask::MemorySize() const { return xgrammar::MemorySize(*this); }

std::size_t CompiledGrammar::Impl::MemorySize() const {
  std::size_t sum = 0;
  sum += grammar->MemorySize();
  sum += adaptive_token_mask_cache.size() * sizeof(*adaptive_token_mask_cache.begin());
  for (auto& [_, mask] : adaptive_token_mask_cache) sum += mask.MemorySize();
  return sum;
}

std::size_t CompiledGrammar::MemorySizeBytes() const { return pimpl_->MemorySize(); }

/******************* AdaptiveTokenMask and CompiledGrammar *******************/

AdaptiveTokenMask::AdaptiveTokenMask(
    size_t vocab_size,
    const std::vector<std::pair<int32_t, std::string>>& sorted_decoded_vocab,
    const std::vector<int32_t>& accepted_indices,
    const std::vector<int32_t>& rejected_indices,
    const std::vector<int32_t>& uncertain_indices
) {
  auto size_acc = accepted_indices.size();
  auto size_rej = rejected_indices.size();

  store_type = size_acc >= USE_BITSET_THRESHOLD && size_rej >= USE_BITSET_THRESHOLD
                   ? StoreType::kAcceptedBitset
               : size_acc < size_rej ? StoreType::kAccepted
                                     : StoreType::kRejected;

  if (store_type == StoreType::kAcceptedBitset) {
    accepted_bitset = DynamicBitset(vocab_size);
    for (auto idx : accepted_indices) {
      accepted_bitset.Set(sorted_decoded_vocab[idx].first, true);
    }
  } else if (store_type == StoreType::kAccepted) {
    this->accepted_indices = accepted_indices;
  } else {
    this->rejected_indices = rejected_indices;
  }

  this->uncertain_indices = uncertain_indices;
}

AdaptiveTokenMask::AdaptiveTokenMask(
    size_t vocab_size,
    const std::vector<std::pair<int32_t, std::string>>& sorted_decoded_vocab,
    const std::vector<int32_t>& accepted_indices,
    const std::vector<int32_t>& uncertain_indices
) {
  auto size_acc = accepted_indices.size();

  store_type = size_acc >= USE_BITSET_THRESHOLD ? StoreType::kAcceptedBitset : StoreType::kAccepted;

  if (store_type == StoreType::kAcceptedBitset) {
    accepted_bitset = DynamicBitset(vocab_size);
    for (auto idx : accepted_indices) {
      accepted_bitset.Set(sorted_decoded_vocab[idx].first, true);
    }
  } else {
    XGRAMMAR_DCHECK(store_type == StoreType::kAccepted);
    this->accepted_indices = accepted_indices;
  }
  this->uncertain_indices = uncertain_indices;
}

std::string AdaptiveTokenMask::Print(const TokenizerInfo& tokenizer_info) const {
  constexpr int kMaxPrintTokens = 100;
  std::stringstream ss;
  const auto& sorted_decoded_vocab = tokenizer_info.GetSortedDecodedVocab();
  std::vector<int32_t> accepted_indices;
  std::vector<int32_t> rejected_indices;
  std::unordered_set<int32_t> uncertain_indices_set(
      uncertain_indices.begin(), uncertain_indices.end()
  );

  accepted_indices.reserve(sorted_decoded_vocab.size());
  rejected_indices.reserve(sorted_decoded_vocab.size());

  if (store_type == StoreType::kAcceptedBitset) {
    for (int i = 0; i < static_cast<int>(sorted_decoded_vocab.size()); ++i) {
      if (uncertain_indices_set.count(i)) {
        continue;
      }
      if (accepted_bitset[i]) {
        accepted_indices.push_back(i);
      } else {
        rejected_indices.push_back(i);
      }
    }
  } else if (store_type == StoreType::kAccepted) {
    accepted_indices = this->accepted_indices;
    // Reject indices = [0, sorted_decoded_vocab.size()) \ accepted_indices \ uncertain_indices
    int acc_ptr = 0;
    for (int i = 0; i < static_cast<int>(sorted_decoded_vocab.size()); ++i) {
      while (acc_ptr < static_cast<int>(accepted_indices.size()) && accepted_indices[acc_ptr] < i) {
        ++acc_ptr;
      }
      if (acc_ptr < static_cast<int>(accepted_indices.size()) && accepted_indices[acc_ptr] == i) {
        continue;
      }
      if (uncertain_indices_set.count(i)) {
        continue;
      }
      rejected_indices.push_back(i);
    }
  } else {
    XGRAMMAR_DCHECK(store_type == StoreType::kRejected);
    rejected_indices = this->rejected_indices;
    // Accepted indices = [0, sorted_decoded_vocab.size()) \ rejected_indices \ uncertain_indices
    int rej_ptr = 0;
    for (int i = 0; i < static_cast<int>(sorted_decoded_vocab.size()); ++i) {
      while (rej_ptr < static_cast<int>(rejected_indices.size()) && rejected_indices[rej_ptr] < i) {
        ++rej_ptr;
      }
      if (rej_ptr < static_cast<int>(rejected_indices.size()) && rejected_indices[rej_ptr] == i) {
        continue;
      }
      if (uncertain_indices_set.count(i)) {
        continue;
      }
      accepted_indices.push_back(i);
    }
  }

  std::string storage_type_str = store_type == StoreType::kAcceptedBitset ? "AcceptedBitset"
                                 : store_type == StoreType::kAccepted     ? "Accepted"
                                                                          : "Rejected";

  ss << "AdaptiveTokenMask(num_tokens=" << sorted_decoded_vocab.size()
     << ", accepted_num=" << accepted_indices.size() << ", rejected_num=" << rejected_indices.size()
     << ", uncertain_num=" << uncertain_indices.size() << ", storage_type=" << storage_type_str
     << ",\n";

  // Convert indices to token ids for printing
  std::vector<int32_t> accepted_token_ids;
  std::vector<int32_t> rejected_token_ids;
  std::vector<int32_t> uncertain_token_ids;
  accepted_token_ids.reserve(accepted_indices.size());
  rejected_token_ids.reserve(rejected_indices.size());
  uncertain_token_ids.reserve(uncertain_indices.size());

  for (auto idx : accepted_indices) {
    accepted_token_ids.push_back(sorted_decoded_vocab[idx].first);
  }
  std::sort(accepted_token_ids.begin(), accepted_token_ids.end());
  for (auto idx : rejected_indices) {
    rejected_token_ids.push_back(sorted_decoded_vocab[idx].first);
  }
  std::sort(rejected_token_ids.begin(), rejected_token_ids.end());
  for (auto idx : uncertain_indices) {
    uncertain_token_ids.push_back(sorted_decoded_vocab[idx].first);
  }
  std::sort(uncertain_token_ids.begin(), uncertain_token_ids.end());

  ss << "accepted=" << PrintTokenByIds(accepted_token_ids, tokenizer_info, kMaxPrintTokens)
     << ",\nrejected=" << PrintTokenByIds(rejected_token_ids, tokenizer_info, kMaxPrintTokens)
     << ",\nuncertain=" << PrintTokenByIds(uncertain_token_ids, tokenizer_info, kMaxPrintTokens)
     << "\n)";
  return ss.str();
}

Grammar CompiledGrammar::GetGrammar() const { return pimpl_->GetGrammar(); }

TokenizerInfo CompiledGrammar::GetTokenizerInfo() const { return pimpl_->GetTokenizerInfo(); }

/************** Use GrammarMatcher to generate the AdaptiveTokenMaskCache **************/

/*! \brief The concrete implementation of GrammarMatcherNode. */
class GrammarMatcherForTokenMaskCache : public EarleyParser {
 public:
  GrammarMatcherForTokenMaskCache(
      const Grammar& grammar, const ParserState& init_state, const bool& need_expand = true
  )
      : EarleyParser(grammar, init_state),
        init_rule_id(init_state.rule_id),
        initial_state(init_state) {}
  /*!
   * \brief Get the adaptive token mask for the given ParserState.
   * \param is_root_rule Whether to consider the parent rule. If false, there will be
   * no uncertain tokens. Useful for the root rule.
   */
  AdaptiveTokenMask GetAdaptiveTokenMask(
      size_t vocab_size,
      const std::vector<std::pair<int32_t, std::string>>& sorted_decoded_vocab,
      const std::vector<int32_t>& subtree_nodes_range,
      bool is_root_rule
  );

  /*!
   * \brief Get the token mask for the given ParserState.
   * \param sorted_decoded_vocab The sorted decoded vocabulary.
   * \param first_char_mask The first character mask.
   * \param is_root_rule Whether to consider the parent rule. If false, there will be
   * no uncertain tokens. Useful for the root rule.
   * \returns True if the rejected indices are filled as usual, False otherwise.
   * It's used to determine which construction function will be used.
   */
  bool GetTokenMaskWithFirstCharacterCheck(
      const std::vector<std::pair<int32_t, std::string>>& sorted_decoded_vocab,
      const std::bitset<256>& first_char_mask,
      const std::vector<int>& subtree_nodes_range,
      bool is_root_rule
  );

 private:
  /*! \brief Check if a token can pass the lookahead assertion. */
  std::pair</*acceptable*/ bool, /*can reach end*/ bool> IsTokenPassLookaheadAssertion(
      const std::string& token, const std::vector<bool>& can_reach_end_stack
  );

  /*! \brief Check if speculative calculation will be applied.*/
  bool IsSpeculativeCalculationApplied(
      const std::vector<std::pair<int32_t, std::string>>& sorted_decoded_vocab,
      int possible_token_num
  );

  // The id of the initial rule.
  int32_t init_rule_id;

  // The initial state of the parser.
  ParserState initial_state;

  // Temporary data for GetAdaptiveTokenMask.
  std::vector<int32_t> tmp_accepted_indices_;
  std::vector<int32_t> tmp_rejected_indices_;
  std::vector<int32_t> tmp_uncertain_indices_;
  std::vector<bool> tmp_can_reach_end_stack_;
  std::vector<bool> tmp_can_reach_end_prefix_or_stack_;
  std::vector<bool> tmp_can_reach_end_stack_of_lookahead_;
  std::vector<bool> tmp_can_reach_end_prefix_or_stack_of_lookahead_;
};

std::pair<bool, bool> GrammarMatcherForTokenMaskCache::IsTokenPassLookaheadAssertion(
    const std::string& token, const std::vector<bool>& can_reach_end_stack
) {
  auto lookahead_assertion_id = grammar_->GetRule(init_rule_id).lookahead_assertion_id;
  if (lookahead_assertion_id == -1) {
    return {true, true};
  }
  auto lookahead_state =
      ParserState(/*rule_id*/ -1, lookahead_assertion_id, 0, ParserState::kNoPrevInputPos, 0);
  PushStateAndExpand(lookahead_state);
  int token_len = token.size();

  // Find all positions that can come to and end. Then check if the suffix from that position
  // can be accepted by the lookahead assertion.
  for (int i = static_cast<int>(can_reach_end_stack.size()) - 1; i >= 0; --i) {
    if (!can_reach_end_stack[i]) {
      continue;
    }
    int last_accept_pos = i - 1;
    for (int pos = i; pos < token_len; ++pos) {
      if (!Advance(token[pos])) {
        break;
      }
      last_accept_pos = pos;
      // Case 1. The whole rule is finished.
      if (IsCompleted()) {
        // accepted chars: pos - i + 1
        // we need to rollback the pushed initial state as well
        PopLastStates(pos - i + 2);
        return {true, true};
      }
    }
    // Case 2. The whole token is accepted
    if (last_accept_pos == token_len - 1) {
      PopLastStates(last_accept_pos - i + 2);
      return {true, false};
    }
    // Case 3. The token is not accepted. Check the next position.
    PopLastStates(last_accept_pos - i + 1);
  }

  PopLastStates(1);
  return {false, false};
}

// Comparator for std::pair<int32_t, std::string> based on the string value.
class IntStringPairComparator {
 public:
  bool operator()(
      const std::pair<int32_t, std::string>& lhs, const std::pair<int32_t, std::string>& rhs
  ) const {
    return lhs.second < rhs.second;
  }
};

int GetPossibleTokenIntervals(
    const std::vector<std::pair<int32_t, std::string>>& sorted_decoded_vocab,
    const std::bitset<256>& first_char_mask,
    std::vector<std::pair<int32_t, int32_t>>& possible_intervals
) {
  int possible_token_num = 0;
  int matched_size = 0;
  int last_interval_end = -1;
  for (int32_t i = 0; i < 256; i++) {
    if (first_char_mask[i]) {
      if (last_interval_end == -1) {
        last_interval_end = i;
      }
    } else {
      if (last_interval_end != -1) {
        int32_t interval_left_end =
            std::lower_bound(
                sorted_decoded_vocab.begin() + matched_size,
                sorted_decoded_vocab.end(),
                std::make_pair(0, std::string(1, static_cast<uint8_t>(last_interval_end))),
                IntStringPairComparator()
            ) -
            sorted_decoded_vocab.begin();
        int32_t interval_right_end = std::lower_bound(
                                         sorted_decoded_vocab.begin() + interval_left_end,
                                         sorted_decoded_vocab.end(),
                                         std::make_pair(0, std::string(1, static_cast<uint8_t>(i))),
                                         IntStringPairComparator()
                                     ) -
                                     sorted_decoded_vocab.begin();
        possible_intervals.emplace_back(interval_left_end, interval_right_end);
        possible_token_num += interval_right_end - interval_left_end;
        last_interval_end = -1;
        matched_size = interval_right_end;
      }
    }
  }

  if (last_interval_end != -1) {
    // If the last interval is not closed, we need to close it.
    int32_t interval_left_end =
        std::lower_bound(
            sorted_decoded_vocab.begin() + matched_size,
            sorted_decoded_vocab.end(),
            std::make_pair(0, std::string(1, static_cast<uint8_t>(last_interval_end))),
            IntStringPairComparator()
        ) -
        sorted_decoded_vocab.begin();
    possible_intervals.emplace_back(interval_left_end, sorted_decoded_vocab.size());
    possible_token_num += sorted_decoded_vocab.size() - interval_left_end;
  }
  return possible_token_num;
}

bool GrammarMatcherForTokenMaskCache::IsSpeculativeCalculationApplied(
    const std::vector<std::pair<int32_t, std::string>>& sorted_decoded_vocab, int possible_token_num
) {
  using GrammarExprType = Grammar::Impl::GrammarExprType;
  // Check if the initial state is self-recursive-like. If the state is self-recursive-like,
  // and it covers a large part of the vocabulary, we will do speculative calculation in compiling.
  if (initial_state.sub_element_id == 0 &&
      possible_token_num > static_cast<int>(sorted_decoded_vocab.size() / 4)) {
    const auto& sequence_expr = grammar_->GetGrammarExpr(initial_state.sequence_id);
    // A self-recursive-like rule must be a sequence.
    if (sequence_expr.type == GrammarExprType::kSequence) {
      const auto& current_element_expr =
          grammar_->GetGrammarExpr(sequence_expr[initial_state.element_id]);
      // If the current element is a character class star, then it's self-recursive without doubt.
      if (current_element_expr.type == GrammarExprType::kCharacterClassStar) {
        return true;
        // If the current element is a character class, and the next element is a rule ref to
        // itself, and the rule only has 2 elements, then it's self-recursive-like.
      } else if (current_element_expr.type == GrammarExprType::kCharacterClass &&
                 sequence_expr.size() == 2 && initial_state.element_id == 0) {
        const auto& end_element_expr = grammar_->GetGrammarExpr(sequence_expr[1]);
        if (end_element_expr.type == GrammarExprType::kRuleRef &&
            end_element_expr[0] == initial_state.rule_id) {
          return true;
        }
      }
    }
  }
  return false;
}

bool GrammarMatcherForTokenMaskCache::GetTokenMaskWithFirstCharacterCheck(
    const std::vector<std::pair<int32_t, std::string>>& sorted_decoded_vocab,
    const std::bitset<256>& first_char_mask,
    const std::vector<int>& subtree_nodes_range,
    bool is_root_rule
) {
  // the pair (a, b) means [a, b). Intialize the possible intervals.
  std::vector<std::pair<int32_t, int32_t>> possible_intervals;
  int possible_token_num =
      GetPossibleTokenIntervals(sorted_decoded_vocab, first_char_mask, possible_intervals);

  // Check if the type of the mask can be krejected.
  bool fill_reject_indices =
      (sorted_decoded_vocab.size() - possible_token_num) < AdaptiveTokenMask::USE_BITSET_THRESHOLD;

  XGRAMMAR_DCHECK(possible_intervals.size() > 0)
      << "There should be at least one possible interval for the first character mask.";

  if (possible_intervals[0].first != 0 && fill_reject_indices) {
    for (int i = 0; i < possible_intervals[0].first; ++i) {
      tmp_rejected_indices_.push_back(i);
    }
  }

  bool speculative_calculation =
      IsSpeculativeCalculationApplied(sorted_decoded_vocab, possible_token_num);

  int prev_matched_size = 0;
  int last_rejected_range = 0;
  const std::string* prev_token = nullptr;
  std::optional<EarleyParser> lookahead_parser = std::nullopt;
  if (grammar_->GetRule(init_rule_id).lookahead_assertion_id != -1) {
    lookahead_parser.emplace(EarleyParser(
        grammar_,
        ParserState{
            -1,
            grammar_->GetRule(init_rule_id).lookahead_assertion_id,
            0,
            ParserState::kNoPrevInputPos,
            0
        }
    ));
  }
  if (lookahead_parser.has_value()) {
    tmp_can_reach_end_stack_of_lookahead_.assign({lookahead_parser->IsCompleted()});
    tmp_can_reach_end_prefix_or_stack_of_lookahead_.assign(
        {tmp_can_reach_end_stack_of_lookahead_.back()}
    );
  }
  for (size_t interval_idx = 0; interval_idx < possible_intervals.size(); ++interval_idx) {
    const auto& interval = possible_intervals[interval_idx];
    for (int i = interval.first; i < interval.second; ++i) {
      // Check if the current token is in the rejected range. i.e. check if the current token
      // is on the subtree of the rejected token.
      if (i < last_rejected_range) {
        if (fill_reject_indices) {
          tmp_rejected_indices_.push_back(i);
          fill_reject_indices =
              tmp_rejected_indices_.size() < AdaptiveTokenMask::USE_BITSET_THRESHOLD;
        } else {
          i = last_rejected_range - 1;
        }
        continue;
      }

      const auto& token = sorted_decoded_vocab[i].second;
      // This optimization is useful for simple self-recursive rules, like string content.
      if (speculative_calculation) {
        bool all_accepted = true;
        for (char ch : token) {
          // If the first character is not the ascii character or can't be accepted by the
          // first character mask, we need to check them in the parser.
          if (isascii(ch) == 0 || !first_char_mask[static_cast<uint8_t>(ch)]) {
            all_accepted = false;
            break;
          }
        }
        if (all_accepted) {
          tmp_accepted_indices_.push_back(i);
          continue;
        }
      }
      // Many tokens may contain the same prefix, so we will avoid unnecessary matching
      // by finding the longest common prefix with the previous token.
      bool accepted = true;
      bool lookahead_accepted = true;
      if (prev_token != nullptr) {
        int lcp_len =
            std::mismatch(token.begin(), token.end(), prev_token->begin(), prev_token->end())
                .first -
            token.begin();
        if (lcp_len > prev_matched_size) {
          // Case 1. The common prefix is rejected by the matcher in the last token. Reject
          // directly.
          accepted = false;
        } else if (lcp_len < prev_matched_size) {
          // Case 2. The common prefix is shorter than the previous matched size. Rollback
          // the non-common part.
          PopLastStates(prev_matched_size - lcp_len);
          if (lookahead_parser.has_value()) {
            int lookahead_value = std::min(
                prev_matched_size - lcp_len,
                static_cast<int>(lookahead_parser->GetAcceptedCharactersCount())
            );
            lookahead_parser->PopLastStates(lookahead_value);
            tmp_can_reach_end_stack_of_lookahead_.erase(
                tmp_can_reach_end_stack_of_lookahead_.end() - lookahead_value,
                tmp_can_reach_end_stack_of_lookahead_.end()
            );
            tmp_can_reach_end_prefix_or_stack_of_lookahead_.erase(
                tmp_can_reach_end_prefix_or_stack_of_lookahead_.end() - lookahead_value,
                tmp_can_reach_end_prefix_or_stack_of_lookahead_.end()
            );
          }
          tmp_can_reach_end_stack_.erase(
              tmp_can_reach_end_stack_.end() - (prev_matched_size - lcp_len),
              tmp_can_reach_end_stack_.end()
          );
          tmp_can_reach_end_prefix_or_stack_.erase(
              tmp_can_reach_end_prefix_or_stack_.end() - (prev_matched_size - lcp_len),
              tmp_can_reach_end_prefix_or_stack_.end()
          );
        }
        prev_matched_size = std::min(prev_matched_size, lcp_len);
      }
      prev_token = &token;

      if (accepted) {
        // It means that (accepted || lookahead_accepted) == true.
        // Consider the lookahead parser and the current parser.
        accepted = CanAcceptCharacter() || tmp_can_reach_end_prefix_or_stack_.back();
        if (lookahead_parser.has_value() && tmp_can_reach_end_prefix_or_stack_.back()) {
          lookahead_accepted = lookahead_parser->CanAcceptCharacter() ||
                               tmp_can_reach_end_prefix_or_stack_of_lookahead_.back();
        } else {
          lookahead_accepted = false;
        }

        // Accept the rest chars one by one.
        for (int j = prev_matched_size; j < static_cast<int>(token.size()); ++j) {
          /*
           * When can't a token be accepted?
           * - First, if we can always advance, there's no doubt that the token can be accepted.
           * - Then, we need to consider when we can't advance anymore.
           *   - If we can't reach the end of the rule, then the token should be rejected.
           *   - If we can reach the end of the rule, then we should also advance on the lookahead
           * parser.
           *     - If we can always advance on the lookahead parser, then the token should be
           * uncertain.
           *     - Otherwise, we must consider if the lookahead parser can reach end during the
           * parsing:
           *       - If it can reach the end during the parsing, then the token should be
           * uncertain.
           *       - Otherwise, it should be rejected.
           *
           */
          accepted = Advance(token[j]);
          if (lookahead_parser.has_value() && tmp_can_reach_end_prefix_or_stack_.back()) {
            lookahead_accepted = lookahead_parser->Advance(token[j]);
          }
          if (!accepted && !lookahead_accepted) {
            break;
          }
          if (!accepted) {
            // It means that the current rule can't match any more characters!
            // We need to add an empty state.
            PushEmptyState();
          }

          // It the lookahead parser is in use, and it can't accept the character,
          // then we need to push an empty state.
          if (lookahead_parser.has_value() && tmp_can_reach_end_prefix_or_stack_.back() &&
              !lookahead_accepted) {
            lookahead_parser->PushEmptyState();
          }

          // It indicates that if there is a lookahead parser, then it should be in use
          // now.
          if (IsCompleted() && lookahead_parser.has_value() &&
              (lookahead_parser->GetAcceptedCharactersCount() != 0)) {
            lookahead_parser->PushLookaheadSequence(
                grammar_->GetRule(init_rule_id).lookahead_assertion_id
            );
          }

          // The lookahead parser exists, and it has reached the end of the rule,
          // which indicates that the lookahead parser is in use.
          if (lookahead_parser.has_value() && tmp_can_reach_end_prefix_or_stack_.back()) {
            tmp_can_reach_end_stack_of_lookahead_.push_back(lookahead_parser->IsCompleted());
            tmp_can_reach_end_prefix_or_stack_of_lookahead_.push_back(
                tmp_can_reach_end_stack_of_lookahead_.back() ||
                tmp_can_reach_end_prefix_or_stack_of_lookahead_.back()
            );
          }
          tmp_can_reach_end_stack_.push_back(IsCompleted());
          tmp_can_reach_end_prefix_or_stack_.push_back(
              tmp_can_reach_end_stack_.back() || tmp_can_reach_end_prefix_or_stack_.back()
          );
          prev_matched_size = j + 1;
        }
      }

      bool can_reach_end = tmp_can_reach_end_prefix_or_stack_.back();
      bool pass_lookahead_assertion =
          (!lookahead_parser.has_value()) ||
          (lookahead_accepted || tmp_can_reach_end_prefix_or_stack_of_lookahead_.back());
      if (accepted) {
        tmp_accepted_indices_.push_back(i);
<<<<<<< HEAD
=======
      } else if (can_reach_end && !is_root_rule && pass_lookahead_assertion &&
                 prev_matched_size > 0) {
        // 1. If the current rule is the root rule (is_root_rule=true), there are no
        // uncertain tokens. Not accepted tokens are just rejected.
        // 2. If a token cannot pass the lookahead assertion, it is rejected.
        tmp_uncertain_indices_.push_back(i);
>>>>>>> b4e64522
      } else {
        auto lookahead_result_pair = IsTokenPassLookaheadAssertion(token, tmp_can_reach_end_stack_);
        if (can_reach_end && !is_root_rule && lookahead_result_pair.first &&
            prev_matched_size > 0) {
          // 1. If the current rule is the root rule (is_root_rule=true), there are no
          // uncertain tokens. Not accepted tokens are just rejected.
          // 2. If a token cannot pass the lookahead assertion, it is rejected.
          tmp_uncertain_indices_.push_back(i);
          // On the subtree, they are all uncertain tokens.
          if (lookahead_result_pair.second) {
            for (int j = i + 1; j < subtree_nodes_range[i]; ++j) {
              tmp_uncertain_indices_.push_back(j);
            }
            i = subtree_nodes_range[i] - 1;  // Skip the subtree nodes.
          }
        } else {
          tmp_rejected_indices_.push_back(i);
          last_rejected_range = subtree_nodes_range[i];
          fill_reject_indices =
              tmp_rejected_indices_.size() < AdaptiveTokenMask::USE_BITSET_THRESHOLD;
        }
      }
    }
    if (interval_idx != possible_intervals.size() - 1 && fill_reject_indices) {
      const auto& next_interval = possible_intervals[interval_idx + 1];
      for (int i = interval.second; i < next_interval.first; ++i) {
        tmp_rejected_indices_.push_back(i);
      }
      fill_reject_indices = tmp_rejected_indices_.size() < AdaptiveTokenMask::USE_BITSET_THRESHOLD;
    }
  }

  // Rollback the last matched part.
  PopLastStates(prev_matched_size);
  if (lookahead_parser.has_value()) {
    int lookahead_value = std::min(
        prev_matched_size, static_cast<int>(lookahead_parser->GetAcceptedCharactersCount())
    );
    lookahead_parser->PopLastStates(lookahead_value);
  }

  if (possible_intervals.back().second != static_cast<int>(sorted_decoded_vocab.size()) &&
      fill_reject_indices) {
    // If the last interval is not closed, we need to reject the rest tokens.
    for (int i = possible_intervals.back().second;
         i < static_cast<int>(sorted_decoded_vocab.size());
         ++i) {
      tmp_rejected_indices_.push_back(i);
    }
  }

  return fill_reject_indices;
}

AdaptiveTokenMask GrammarMatcherForTokenMaskCache::GetAdaptiveTokenMask(
    size_t vocab_size,
    const std::vector<std::pair<int32_t, std::string>>& sorted_decoded_vocab,
    const std::vector<int32_t>& subtree_nodes_range,
    bool is_root_rule
) {
  tmp_accepted_indices_.clear();
  tmp_rejected_indices_.clear();
  tmp_uncertain_indices_.clear();
  // For every character in the current token, stores whether it is possible to reach the end of
  // the rule when matching until this character. Store it in a stack for later rollback.
  tmp_can_reach_end_stack_.assign({IsCompleted()});
  tmp_can_reach_end_prefix_or_stack_.assign({tmp_can_reach_end_stack_.back()});
  std::bitset<256> first_character_mask;
  const auto& sequence = grammar_->GetGrammarExpr(initial_state.sequence_id);
  if (sequence.type == Grammar::Impl::GrammarExprType::kSequence) {
    const auto& sub_sequence = grammar_->GetGrammarExpr(sequence[initial_state.element_id]);
    switch (sub_sequence.type) {
      case Grammar::Impl::GrammarExprType::kByteString: {
        first_character_mask[sub_sequence[initial_state.sub_element_id]] = true;
        break;
      }
      case xgrammar::Grammar::Impl::GrammarExprType::kCharacterClass:
      case xgrammar::Grammar::Impl::GrammarExprType::kCharacterClassStar: {
        if (initial_state.sub_element_id == 0) {
          bool is_negative = sub_sequence[0];
          for (int i = 1; i < sub_sequence.size(); i += 2) {
            int left_char = static_cast<uint8_t>(sub_sequence[i]);
            int right_char = static_cast<uint8_t>(sub_sequence[i + 1]);
            for (int c = left_char; c <= right_char; ++c) {
              first_character_mask[c] = true;
            }
          }
          if (is_negative) {
            first_character_mask = ~first_character_mask;
          }
          break;
        }
        // Otherwise, it's matching a UTF-8 character. We can optimize the matching process
        // here.
        for (size_t i = 0x80; i < 0xC0; ++i) {
          first_character_mask[i] = true;
        }
        break;
      }
      default: {
        XGRAMMAR_LOG(FATAL) << "Unsupported grammar expr type: " << static_cast<int>(sequence.type);
      }
    }
  } else {
    XGRAMMAR_DCHECK(sequence.type == Grammar::Impl::GrammarExprType::kTagDispatch);
    first_character_mask.set();
  }

  // Check if it's rejected-heavy. If so, we won't fill the rejected indices.
  bool rejected_indices_are_filled = GetTokenMaskWithFirstCharacterCheck(
      sorted_decoded_vocab, first_character_mask, subtree_nodes_range, is_root_rule
  );
  if (rejected_indices_are_filled) {
    return AdaptiveTokenMask(
        vocab_size,
        sorted_decoded_vocab,
        tmp_accepted_indices_,
        tmp_rejected_indices_,
        tmp_uncertain_indices_
    );
  } else {
    return AdaptiveTokenMask(
        vocab_size, sorted_decoded_vocab, tmp_accepted_indices_, tmp_uncertain_indices_
    );
  }
}

/******************* GrammarCompiler::Impl *******************/

using SchemaKey =
    std::tuple<std::string, bool, std::optional<int>, std::pair<std::string, std::string>, bool>;
using StructuralTagKey = std::tuple<std::vector<StructuralTagItem>, std::vector<std::string>>;
using GrammarKey = std::pair<std::string, std::string>;

class GrammarCompiler::Impl {
 public:
  Impl(
      const TokenizerInfo& tokenizer_info,
      int max_threads,
      bool cache_enabled,
      long long max_memory_bytes
  )
      : tokenizer_info_(tokenizer_info),
        max_threads_(max_threads),
        cache_enabled_(cache_enabled),
        compile_builtin_json_grammar_cache_([&] { return CompileJson(); }),
        compile_cache_(static_cast<std::size_t>(max_memory_bytes), *this) {}

  /*!
   * \brief Build the fsm for each rule and store in the grammar.
   */
  void BuildFSM(Grammar grammar);

  /*! \brief Multi-thread compile the grammar. */
  CompiledGrammar MultiThreadCompileGrammar(Grammar grammar);

  /*! \brief Compile the built-in JSON grammar. */
  CompiledGrammar CompileJson();

  /*!
   * \brief Compile different types of grammars.
   * \attention This template function is marked as deleted.
   * User must explicitly specialize the template to support new key types.
   */
  template <typename KeyType>
  CompiledGrammar Compute(const KeyType& key) = delete;

  /*! \brief Forwards the key to the corresponding compile function. */
  template <typename KeyType>
  CompiledGrammar operator()(const KeyType& key) {
    return Compute<KeyType>(key);
  }

  CompiledGrammar CompileBuiltinJSONGrammar();

  CompiledGrammar CompileJSONSchema(
      const std::string& schema,
      bool any_whitespace,
      std::optional<int> indent,
      std::optional<std::pair<std::string, std::string>> separators,
      bool strict_mode = true
  );

  CompiledGrammar CompileStructuralTag(
      const std::vector<StructuralTagItem>& tags, const std::vector<std::string>& triggers
  );

  CompiledGrammar CompileRegex(const std::string& regex);

  CompiledGrammar CompileGrammar(const Grammar& grammar);

  void ClearCache();

  long long GetCacheSizeBytes() const;
  long long CacheLimitBytes() const;

 private:
  using GrammarExprType = Grammar::Impl::GrammarExprType;
  using MultipleKey = std::variant<SchemaKey, StructuralTagKey, std::string, GrammarKey>;

  struct Computer {
    Computer(Impl& compiler) : compiler(compiler) {}
    // dispatch the key to the corresponding compile function
    CompiledGrammar operator()(const MultipleKey& key) const { return std::visit(compiler, key); }
    GrammarCompiler::Impl& compiler;
  };

  struct SizeEstimator {
    std::size_t operator()(const CompiledGrammar& value) const { return value.MemorySizeBytes(); }
  };

  /*! \brief The vocabulary associated with this storage class. */
  const TokenizerInfo tokenizer_info_;
  /*! \brief The maximum number of threads to use. */
  const int max_threads_;
  /*! \brief Whether the cache is enabled. */
  const bool cache_enabled_;

  ThreadSafeCache<CompiledGrammar> compile_builtin_json_grammar_cache_;
  ThreadSafeLRUCache<MultipleKey, CompiledGrammar, Computer, SizeEstimator> compile_cache_;
};

CompiledGrammar GrammarCompiler::Impl::MultiThreadCompileGrammar(Grammar grammar) {
  auto compiled_grammar_impl = std::make_shared<CompiledGrammar::Impl>();

  compiled_grammar_impl->grammar = grammar;
  compiled_grammar_impl->tokenizer_info = tokenizer_info_;

  // Step 1. Compute the ids of rules that can be empty
  compiled_grammar_impl->grammar->allow_empty_rule_ids = AllowEmptyRuleAnalyzer::Apply(grammar);

  // Step 2. Normalize the repeat expressions in the grammar.
  RepetitionNormalizer::Apply(&compiled_grammar_impl->grammar);

  // Step 3. Build the fsm for each rule
  GrammarFSMBuilder::Apply(&compiled_grammar_impl->grammar);

  if (tokenizer_info_.GetVocabSize() == 0) {
    return CompiledGrammar(compiled_grammar_impl);
  }

  // Step 3. Compute the adaptive token mask cache
  // The token mask cache is computed for these positions in the grammar:
  // 1. All character class or character class star (with last_utf8_bytes=0, 1, 2, 3)
  // 2. All byte strings (with element_in_string=0, 1, 2, ...)
  // since other positions will be expanded to the above positions

  // TODO(Charlie): Figure out how to support ThreadPool and std::mutex in WebAssembly.
  // Only declare ThreadPool and mutex if max_threads > 1, so when max_threads = 1, we do
  // not need ThreadPool or std::mutex, which throws error in runtime in WebAssembly.
  std::optional<ThreadPool> thread_pool;
  std::optional<std::mutex> adaptive_token_mask_cache_mutex;

  if (max_threads_ > 1) {
    thread_pool.emplace(max_threads_);
    adaptive_token_mask_cache_mutex.emplace();
  }

  auto add_adaptive_token_mask = [&](const ParserState& state, bool is_root_rule) {
    auto grammar_matcher = GrammarMatcherForTokenMaskCache(grammar, state, false);
    auto cur_adaptive_token_mask_cache = grammar_matcher.GetAdaptiveTokenMask(
        tokenizer_info_.GetVocabSize(),
        tokenizer_info_.GetSortedDecodedVocab(),
        tokenizer_info_.GetTrieSubtreeNodesRange(),
        is_root_rule
    );
    if (max_threads_ > 1) {
      std::lock_guard<std::mutex> lock(adaptive_token_mask_cache_mutex.value());
      compiled_grammar_impl->adaptive_token_mask_cache[state] = cur_adaptive_token_mask_cache;
    } else {
      compiled_grammar_impl->adaptive_token_mask_cache[state] = cur_adaptive_token_mask_cache;
    }
  };

  auto add_task_adaptive_token_mask = [&](const ParserState& state, bool is_root_rule) {
    // Execute depending on whether we use thread_pool
    if (max_threads_ > 1) {
      thread_pool->Execute([add_adaptive_token_mask, state, is_root_rule]() {
        add_adaptive_token_mask(state, is_root_rule);
      });
    } else {
      add_adaptive_token_mask(state, is_root_rule);
    }
  };

  auto root_rule_id = grammar->GetRootRuleId();

  for (int32_t rule_id = 0; rule_id < static_cast<int>(grammar->NumRules()); ++rule_id) {
    auto rule = grammar->GetRule(rule_id);
    auto rule_body = grammar->GetGrammarExpr(rule.body_expr_id);
    const auto& rule_fsm = grammar->per_rule_fsms[rule_id];
    if (rule_fsm.has_value()) {
      auto cur_stack_element =
          ParserState(rule_id, rule.body_expr_id, 0, ParserState::kNoPrevInputPos, 0);
      std::unordered_set<int> reachable_states;
      rule_fsm->GetReachableStates(&reachable_states);
      for (int i : reachable_states) {
        cur_stack_element.element_id = i;
        add_task_adaptive_token_mask(cur_stack_element, rule_id == root_rule_id);
      }
      continue;
    }
    XGRAMMAR_DCHECK(rule_body.type == GrammarExprType::kChoices);
    for (auto sequence_id : rule_body) {
      const auto& sequence = grammar->GetGrammarExpr(sequence_id);
      if (sequence.type == GrammarExprType::kEmptyStr) {
        continue;
      }
      XGRAMMAR_DCHECK(sequence.type == GrammarExprType::kSequence);
      auto state = ParserState(rule_id, sequence_id, 0, ParserState::kNoPrevInputPos, 0);
      for (int element_id = 0; element_id < sequence.size(); ++element_id) {
        state.element_id = element_id;
        auto element = grammar->GetGrammarExpr(sequence[element_id]);
        if (element.type == GrammarExprType::kRuleRef || element.type == GrammarExprType::kRepeat) {
          continue;
        }
        if (element.type == GrammarExprType::kByteString) {
          for (int idx = 0; idx < element.size(); ++idx) {
            state.sub_element_id = idx;
            add_task_adaptive_token_mask(state, rule_id == root_rule_id);
          }
        } else {
          XGRAMMAR_DCHECK(
              element.type == GrammarExprType::kCharacterClassStar ||
              element.type == GrammarExprType::kCharacterClass
          );
          for (int left_utf8_bytes = 0; left_utf8_bytes <= 3; ++left_utf8_bytes) {
            state.sub_element_id = left_utf8_bytes;
            add_task_adaptive_token_mask(state, rule_id == root_rule_id);
          }
        }
      }
    }
  }

  if (max_threads_ > 1) {
    thread_pool->Join();
  }

  return CompiledGrammar(compiled_grammar_impl);
}

CompiledGrammar GrammarCompiler::Impl::CompileJson() {
  return MultiThreadCompileGrammar(Grammar::BuiltinJSONGrammar());
}

template <>
CompiledGrammar GrammarCompiler::Impl::Compute<SchemaKey>(const SchemaKey& key) {
  const auto& [schema, any_whitespace, indent, separators, strict_mode] = key;
  auto grammar = Grammar::FromJSONSchema(schema, any_whitespace, indent, separators, strict_mode);
  return MultiThreadCompileGrammar(grammar);
}

template <>
CompiledGrammar GrammarCompiler::Impl::Compute<StructuralTagKey>(const StructuralTagKey& key) {
  const auto& [tags, triggers] = key;
  return MultiThreadCompileGrammar(Grammar::FromStructuralTag(tags, triggers));
}

template <>
CompiledGrammar GrammarCompiler::Impl::Compute<std::string>(const std::string& key) {
  return MultiThreadCompileGrammar(Grammar::FromRegex(key));
}

template <>
CompiledGrammar GrammarCompiler::Impl::Compute<GrammarKey>(const GrammarKey& key) {
  const auto& [grammar_str, root_rule_name] = key;
  return MultiThreadCompileGrammar(Grammar::FromEBNF(grammar_str, root_rule_name));
}

CompiledGrammar GrammarCompiler::Impl::CompileBuiltinJSONGrammar() {
  if (!cache_enabled_) {
    return MultiThreadCompileGrammar(Grammar::BuiltinJSONGrammar());
  }
  return compile_builtin_json_grammar_cache_.Get();
}

CompiledGrammar GrammarCompiler::Impl::CompileJSONSchema(
    const std::string& schema,
    bool any_whitespace,
    std::optional<int> indent,
    std::optional<std::pair<std::string, std::string>> separators,
    bool strict_mode
) {
  if (!cache_enabled_) {
    return MultiThreadCompileGrammar(
        Grammar::FromJSONSchema(schema, any_whitespace, indent, separators, strict_mode)
    );
  }
  auto separators_value = separators.value_or(
      (indent == std::nullopt) ? std::make_pair(", ", ": ") : std::make_pair(",", ": ")
  );
  auto key = std::make_tuple(schema, any_whitespace, indent, separators_value, strict_mode);
  return compile_cache_.Get(key);
}

CompiledGrammar GrammarCompiler::Impl::CompileStructuralTag(
    const std::vector<StructuralTagItem>& tags, const std::vector<std::string>& triggers
) {
  if (!cache_enabled_) {
    return MultiThreadCompileGrammar(Grammar::FromStructuralTag(tags, triggers));
  }
  auto key = std::make_tuple(tags, triggers);
  return compile_cache_.Get(key);
}

CompiledGrammar GrammarCompiler::Impl::CompileRegex(const std::string& regex) {
  if (!cache_enabled_) {
    return MultiThreadCompileGrammar(Grammar::FromRegex(regex));
  }
  return compile_cache_.Get(regex);
}

CompiledGrammar GrammarCompiler::Impl::CompileGrammar(const Grammar& grammar) {
  if (!cache_enabled_) {
    return MultiThreadCompileGrammar(grammar);
  }
  auto key = std::make_pair(grammar.ToString(), grammar->GetRootRule().name);
  return compile_cache_.Get(key);
}

void GrammarCompiler::Impl::ClearCache() {
  compile_builtin_json_grammar_cache_.Clear();
  compile_cache_.Clear();
}

long long GrammarCompiler::Impl::GetCacheSizeBytes() const {
  return static_cast<long long>(compile_cache_.MemorySize());
}

long long GrammarCompiler::Impl::CacheLimitBytes() const {
  const auto size = compile_cache_.MaxMemorySize();
  if (size == compile_cache_.UNLIMITED_SIZE) return -1;
  return static_cast<long long>(size);
}

/******************* GrammarCompiler *******************/

GrammarCompiler::GrammarCompiler(
    const TokenizerInfo& tokenizer_info,
    int max_threads,
    bool cache_enabled,
    long long max_memory_bytes
)
    : pimpl_(std::make_shared<Impl>(tokenizer_info, max_threads, cache_enabled, max_memory_bytes)) {
  if (max_memory_bytes < -1) {
    XGRAMMAR_LOG(FATAL) << "Invalid max_memory_bytes: " << max_memory_bytes << ". "
                        << "It should be -1 (unlimited) or a non-negative integer.";
  }
}

CompiledGrammar GrammarCompiler::CompileJSONSchema(
    const std::string& schema,
    bool any_whitespace,
    std::optional<int> indent,
    std::optional<std::pair<std::string, std::string>> separators,
    bool strict_mode
) {
  return pimpl_->CompileJSONSchema(schema, any_whitespace, indent, separators, strict_mode);
}

CompiledGrammar GrammarCompiler::CompileBuiltinJSONGrammar() {
  return pimpl_->CompileBuiltinJSONGrammar();
}

CompiledGrammar GrammarCompiler::CompileStructuralTag(
    const std::vector<StructuralTagItem>& tags, const std::vector<std::string>& triggers
) {
  return pimpl_->CompileStructuralTag(tags, triggers);
}

CompiledGrammar GrammarCompiler::CompileRegex(const std::string& regex) {
  return pimpl_->CompileRegex(regex);
}

CompiledGrammar GrammarCompiler::CompileGrammar(const Grammar& grammar) {
  return pimpl_->CompileGrammar(grammar);
}

void GrammarCompiler::ClearCache() { pimpl_->ClearCache(); }

long long GrammarCompiler::GetCacheSizeBytes() const { return pimpl_->GetCacheSizeBytes(); }

long long GrammarCompiler::CacheLimitBytes() const { return pimpl_->CacheLimitBytes(); }

}  // namespace xgrammar<|MERGE_RESOLUTION|>--- conflicted
+++ resolved
@@ -644,36 +644,17 @@
           (lookahead_accepted || tmp_can_reach_end_prefix_or_stack_of_lookahead_.back());
       if (accepted) {
         tmp_accepted_indices_.push_back(i);
-<<<<<<< HEAD
-=======
       } else if (can_reach_end && !is_root_rule && pass_lookahead_assertion &&
                  prev_matched_size > 0) {
         // 1. If the current rule is the root rule (is_root_rule=true), there are no
         // uncertain tokens. Not accepted tokens are just rejected.
         // 2. If a token cannot pass the lookahead assertion, it is rejected.
         tmp_uncertain_indices_.push_back(i);
->>>>>>> b4e64522
       } else {
-        auto lookahead_result_pair = IsTokenPassLookaheadAssertion(token, tmp_can_reach_end_stack_);
-        if (can_reach_end && !is_root_rule && lookahead_result_pair.first &&
-            prev_matched_size > 0) {
-          // 1. If the current rule is the root rule (is_root_rule=true), there are no
-          // uncertain tokens. Not accepted tokens are just rejected.
-          // 2. If a token cannot pass the lookahead assertion, it is rejected.
-          tmp_uncertain_indices_.push_back(i);
-          // On the subtree, they are all uncertain tokens.
-          if (lookahead_result_pair.second) {
-            for (int j = i + 1; j < subtree_nodes_range[i]; ++j) {
-              tmp_uncertain_indices_.push_back(j);
-            }
-            i = subtree_nodes_range[i] - 1;  // Skip the subtree nodes.
-          }
-        } else {
-          tmp_rejected_indices_.push_back(i);
-          last_rejected_range = subtree_nodes_range[i];
-          fill_reject_indices =
-              tmp_rejected_indices_.size() < AdaptiveTokenMask::USE_BITSET_THRESHOLD;
-        }
+        tmp_rejected_indices_.push_back(i);
+        last_rejected_range = subtree_nodes_range[i];
+        fill_reject_indices =
+            tmp_rejected_indices_.size() < AdaptiveTokenMask::USE_BITSET_THRESHOLD;
       }
     }
     if (interval_idx != possible_intervals.size() - 1 && fill_reject_indices) {
