--- conflicted
+++ resolved
@@ -35,10 +35,6 @@
 /*! \brief The concrete implementation of GrammarMatcherNode. */
 class GrammarMatcherForTokenMaskCache : public EarleyParser {
  public:
-<<<<<<< HEAD
-  GrammarMatcherForTokenMaskCache(const Grammar& grammar, const ParserState& init_state)
-      : EarleyParser(grammar, init_state, false, true),
-=======
   GrammarMatcherForTokenMaskCache(
       const Grammar& grammar,
       const ParserState& init_state,
@@ -47,7 +43,6 @@
       const bool& need_expand = true
   )
       : EarleyParser(grammar, init_state),
->>>>>>> a4410afa
         init_rule_id(init_state.rule_id),
         initial_state(init_state),
         definite_accepted_in_tagdispatch_since_second_char_cache(
@@ -740,13 +735,9 @@
   }
 
   auto add_adaptive_token_mask = [&](const ParserState& state, bool is_root_rule) {
-<<<<<<< HEAD
-    auto grammar_matcher = GrammarMatcherForTokenMaskCache(grammar, state);
-=======
     auto grammar_matcher = GrammarMatcherForTokenMaskCache(
         grammar, state, &definite_accepted_token_ids_since_second_char_cache_, false
     );
->>>>>>> a4410afa
     auto cur_adaptive_token_mask_cache = grammar_matcher.GetAdaptiveTokenMask(
         tokenizer_info_.GetVocabSize(),
         tokenizer_info_.GetSortedDecodedVocab(),
